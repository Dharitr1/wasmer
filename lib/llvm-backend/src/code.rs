use crate::{
    backend::LLVMBackend,
    intrinsics::{tbaa_label, CtxType, GlobalCache, Intrinsics, MemoryCache},
    read_info::blocktype_to_type,
    stackmap::{StackmapEntry, StackmapEntryKind, StackmapRegistry, ValueSemantic},
    state::{ControlFrame, ExtraInfo, IfElseState, State},
    trampolines::generate_trampolines,
    LLVMBackendConfig, LLVMCallbacks,
};
use inkwell::{
    builder::Builder,
    context::Context,
    module::{Linkage, Module},
    passes::PassManager,
    targets::{CodeModel, InitializationConfig, RelocMode, Target, TargetMachine},
    types::{
        BasicType, BasicTypeEnum, FloatMathType, FunctionType, IntType, PointerType, VectorType,
    },
    values::{
        BasicValue, BasicValueEnum, FloatValue, FunctionValue, IntValue, PhiValue, PointerValue,
        VectorValue,
    },
    AddressSpace, AtomicOrdering, AtomicRMWBinOp, FloatPredicate, IntPredicate, OptimizationLevel,
};
use smallvec::SmallVec;
use std::{
    cell::RefCell,
    collections::HashMap,
    mem::ManuallyDrop,
    rc::Rc,
    sync::{Arc, RwLock},
};

use wasmer_runtime_core::{
    backend::{CacheGen, CompilerConfig, Token},
    cache::{Artifact, Error as CacheError},
    codegen::*,
    memory::MemoryType,
    module::{ModuleInfo, ModuleInner},
    parse::{wp_type_to_type, LoadError},
    structures::{Map, TypedIndex},
    types::{
        FuncIndex, FuncSig, GlobalIndex, LocalOrImport, MemoryIndex, SigIndex, TableIndex, Type,
    },
};
use wasmparser::{BinaryReaderError, MemoryImmediate, Operator, Type as WpType};

static BACKEND_ID: &str = "llvm";

fn func_sig_to_llvm<'ctx>(
    context: &'ctx Context,
    intrinsics: &Intrinsics<'ctx>,
    sig: &FuncSig,
    type_to_llvm: fn(intrinsics: &Intrinsics<'ctx>, ty: Type) -> BasicTypeEnum<'ctx>,
) -> FunctionType<'ctx> {
    let user_param_types = sig.params().iter().map(|&ty| type_to_llvm(intrinsics, ty));

    let param_types: Vec<_> = std::iter::once(intrinsics.ctx_ptr_ty.as_basic_type_enum())
        .chain(user_param_types)
        .collect();

    match sig.returns() {
        &[] => intrinsics.void_ty.fn_type(&param_types, false),
        &[single_value] => type_to_llvm(intrinsics, single_value).fn_type(&param_types, false),
        returns @ _ => {
            let basic_types: Vec<_> = returns
                .iter()
                .map(|&ty| type_to_llvm(intrinsics, ty))
                .collect();

            context
                .struct_type(&basic_types, false)
                .fn_type(&param_types, false)
        }
    }
}

fn type_to_llvm<'ctx>(intrinsics: &Intrinsics<'ctx>, ty: Type) -> BasicTypeEnum<'ctx> {
    match ty {
        Type::I32 => intrinsics.i32_ty.as_basic_type_enum(),
        Type::I64 => intrinsics.i64_ty.as_basic_type_enum(),
        Type::F32 => intrinsics.f32_ty.as_basic_type_enum(),
        Type::F64 => intrinsics.f64_ty.as_basic_type_enum(),
        Type::V128 => intrinsics.i128_ty.as_basic_type_enum(),
    }
}

// Create a vector where each lane contains the same value.
fn splat_vector<'ctx>(
    builder: &Builder<'ctx>,
    intrinsics: &Intrinsics<'ctx>,
    value: BasicValueEnum<'ctx>,
    vec_ty: VectorType<'ctx>,
    name: &str,
) -> VectorValue<'ctx> {
    // Use insert_element to insert the element into an undef vector, then use
    // shuffle vector to copy that lane to all lanes.
    builder.build_shuffle_vector(
        builder.build_insert_element(vec_ty.get_undef(), value, intrinsics.i32_zero, ""),
        vec_ty.get_undef(),
        intrinsics.i32_ty.vec_type(vec_ty.get_size()).const_zero(),
        name,
    )
}

// Convert floating point vector to integer and saturate when out of range.
// https://github.com/WebAssembly/nontrapping-float-to-int-conversions/blob/master/proposals/nontrapping-float-to-int-conversion/Overview.md
fn trunc_sat<'ctx, T: FloatMathType<'ctx>>(
    builder: &Builder<'ctx>,
    intrinsics: &Intrinsics<'ctx>,
    fvec_ty: T,
    ivec_ty: T::MathConvType,
    lower_bound: u64, // Exclusive (lowest representable value)
    upper_bound: u64, // Exclusive (greatest representable value)
    int_min_value: u64,
    int_max_value: u64,
    value: IntValue<'ctx>,
    name: &str,
) -> IntValue<'ctx> {
    // a) Compare vector with itself to identify NaN lanes.
    // b) Compare vector with splat of inttofp(upper_bound) to identify
    //    lanes that need to saturate to max.
    // c) Compare vector with splat of inttofp(lower_bound) to identify
    //    lanes that need to saturate to min.
    // d) Use vector select (not shuffle) to pick from either the
    //    splat vector or the input vector depending on whether the
    //    comparison indicates that we have an unrepresentable value. Replace
    //    unrepresentable values with zero.
    // e) Now that the value is safe, fpto[su]i it.
    // f) Use our previous comparison results to replace certain zeros with
    //    int_min or int_max.

    let fvec_ty = fvec_ty.as_basic_type_enum().into_vector_type();
    let ivec_ty = ivec_ty.as_basic_type_enum().into_vector_type();
    let fvec_element_ty = fvec_ty.get_element_type().into_float_type();
    let ivec_element_ty = ivec_ty.get_element_type().into_int_type();

    let is_signed = int_min_value != 0;
    let int_min_value = splat_vector(
        builder,
        intrinsics,
        ivec_element_ty
            .const_int(int_min_value, is_signed)
            .as_basic_value_enum(),
        ivec_ty,
        "",
    );
    let int_max_value = splat_vector(
        builder,
        intrinsics,
        ivec_element_ty
            .const_int(int_max_value, is_signed)
            .as_basic_value_enum(),
        ivec_ty,
        "",
    );
    let lower_bound = if is_signed {
        builder.build_signed_int_to_float(
            ivec_element_ty.const_int(lower_bound, is_signed),
            fvec_element_ty,
            "",
        )
    } else {
        builder.build_unsigned_int_to_float(
            ivec_element_ty.const_int(lower_bound, is_signed),
            fvec_element_ty,
            "",
        )
    };
    let upper_bound = if is_signed {
        builder.build_signed_int_to_float(
            ivec_element_ty.const_int(upper_bound, is_signed),
            fvec_element_ty,
            "",
        )
    } else {
        builder.build_unsigned_int_to_float(
            ivec_element_ty.const_int(upper_bound, is_signed),
            fvec_element_ty,
            "",
        )
    };

    let value = builder
        .build_bitcast(value, fvec_ty, "")
        .into_vector_value();
    let zero = fvec_ty.const_zero();
    let lower_bound = splat_vector(
        builder,
        intrinsics,
        lower_bound.as_basic_value_enum(),
        fvec_ty,
        "",
    );
    let upper_bound = splat_vector(
        builder,
        intrinsics,
        upper_bound.as_basic_value_enum(),
        fvec_ty,
        "",
    );
    let nan_cmp = builder.build_float_compare(FloatPredicate::UNO, value, zero, "nan");
    let above_upper_bound_cmp =
        builder.build_float_compare(FloatPredicate::OGT, value, upper_bound, "above_upper_bound");
    let below_lower_bound_cmp =
        builder.build_float_compare(FloatPredicate::OLT, value, lower_bound, "below_lower_bound");
    let not_representable = builder.build_or(
        builder.build_or(nan_cmp, above_upper_bound_cmp, ""),
        below_lower_bound_cmp,
        "not_representable_as_int",
    );
    let value = builder
        .build_select(not_representable, zero, value, "safe_to_convert")
        .into_vector_value();
    let value = if is_signed {
        builder.build_float_to_signed_int(value, ivec_ty, "as_int")
    } else {
        builder.build_float_to_unsigned_int(value, ivec_ty, "as_int")
    };
    let value = builder
        .build_select(above_upper_bound_cmp, int_max_value, value, "")
        .into_vector_value();
    let res = builder
        .build_select(below_lower_bound_cmp, int_min_value, value, name)
        .into_vector_value();
    builder
        .build_bitcast(res, intrinsics.i128_ty, "")
        .into_int_value()
}

// Convert floating point vector to integer and saturate when out of range.
// https://github.com/WebAssembly/nontrapping-float-to-int-conversions/blob/master/proposals/nontrapping-float-to-int-conversion/Overview.md
fn trunc_sat_scalar<'ctx>(
    builder: &Builder<'ctx>,
    int_ty: IntType<'ctx>,
    lower_bound: u64, // Exclusive (lowest representable value)
    upper_bound: u64, // Exclusive (greatest representable value)
    int_min_value: u64,
    int_max_value: u64,
    value: FloatValue<'ctx>,
    name: &str,
) -> IntValue<'ctx> {
    // TODO: this is a scalarized version of the process in trunc_sat. Either
    // we should merge with trunc_sat, or we should simplify this function.

    // a) Compare value with itself to identify NaN.
    // b) Compare value inttofp(upper_bound) to identify values that need to
    //    saturate to max.
    // c) Compare value with inttofp(lower_bound) to identify values that need
    //    to saturate to min.
    // d) Use select to pick from either zero or the input vector depending on
    //    whether the comparison indicates that we have an unrepresentable
    //    value.
    // e) Now that the value is safe, fpto[su]i it.
    // f) Use our previous comparison results to replace certain zeros with
    //    int_min or int_max.

    let is_signed = int_min_value != 0;
    let int_min_value = int_ty.const_int(int_min_value, is_signed);
    let int_max_value = int_ty.const_int(int_max_value, is_signed);

    let lower_bound = if is_signed {
        builder.build_signed_int_to_float(
            int_ty.const_int(lower_bound, is_signed),
            value.get_type(),
            "",
        )
    } else {
        builder.build_unsigned_int_to_float(
            int_ty.const_int(lower_bound, is_signed),
            value.get_type(),
            "",
        )
    };
    let upper_bound = if is_signed {
        builder.build_signed_int_to_float(
            int_ty.const_int(upper_bound, is_signed),
            value.get_type(),
            "",
        )
    } else {
        builder.build_unsigned_int_to_float(
            int_ty.const_int(upper_bound, is_signed),
            value.get_type(),
            "",
        )
    };

    let zero = value.get_type().const_zero();

    let nan_cmp = builder.build_float_compare(FloatPredicate::UNO, value, zero, "nan");
    let above_upper_bound_cmp =
        builder.build_float_compare(FloatPredicate::OGT, value, upper_bound, "above_upper_bound");
    let below_lower_bound_cmp =
        builder.build_float_compare(FloatPredicate::OLT, value, lower_bound, "below_lower_bound");
    let not_representable = builder.build_or(
        builder.build_or(nan_cmp, above_upper_bound_cmp, ""),
        below_lower_bound_cmp,
        "not_representable_as_int",
    );
    let value = builder
        .build_select(not_representable, zero, value, "safe_to_convert")
        .into_float_value();
    let value = if is_signed {
        builder.build_float_to_signed_int(value, int_ty, "as_int")
    } else {
        builder.build_float_to_unsigned_int(value, int_ty, "as_int")
    };
    let value = builder
        .build_select(above_upper_bound_cmp, int_max_value, value, "")
        .into_int_value();
    let value = builder
        .build_select(below_lower_bound_cmp, int_min_value, value, name)
        .into_int_value();
    builder.build_bitcast(value, int_ty, "").into_int_value()
}

fn trap_if_not_representable_as_int<'ctx>(
    builder: &Builder<'ctx>,
    intrinsics: &Intrinsics<'ctx>,
    context: &'ctx Context,
    function: &FunctionValue<'ctx>,
    lower_bound: u64, // Inclusive (not a trapping value)
    upper_bound: u64, // Inclusive (not a trapping value)
    value: FloatValue,
) {
    let float_ty = value.get_type();
    let int_ty = if float_ty == intrinsics.f32_ty {
        intrinsics.i32_ty
    } else {
        intrinsics.i64_ty
    };

    let lower_bound = builder
        .build_bitcast(int_ty.const_int(lower_bound, false), float_ty, "")
        .into_float_value();
    let upper_bound = builder
        .build_bitcast(int_ty.const_int(upper_bound, false), float_ty, "")
        .into_float_value();

    // The 'U' in the float predicate is short for "unordered" which means that
    // the comparison will compare true if either operand is a NaN. Thus, NaNs
    // are out of bounds.
    let above_upper_bound_cmp =
        builder.build_float_compare(FloatPredicate::UGT, value, upper_bound, "above_upper_bound");
    let below_lower_bound_cmp =
        builder.build_float_compare(FloatPredicate::ULT, value, lower_bound, "below_lower_bound");
    let out_of_bounds = builder.build_or(
        above_upper_bound_cmp,
        below_lower_bound_cmp,
        "out_of_bounds",
    );

    let failure_block = context.append_basic_block(*function, "conversion_failure_block");
    let continue_block = context.append_basic_block(*function, "conversion_success_block");

    builder.build_conditional_branch(out_of_bounds, &failure_block, &continue_block);
    builder.position_at_end(&failure_block);
    builder.build_call(
        intrinsics.throw_trap,
        &[intrinsics.trap_illegal_arithmetic],
        "throw",
    );
    builder.build_unreachable();
    builder.position_at_end(&continue_block);
}

fn trap_if_zero_or_overflow<'ctx>(
    builder: &Builder<'ctx>,
    intrinsics: &Intrinsics<'ctx>,
    context: &'ctx Context,
    function: &FunctionValue<'ctx>,
    left: IntValue,
    right: IntValue,
) {
    let int_type = left.get_type();

    let (min_value, neg_one_value) = if int_type == intrinsics.i32_ty {
        let min_value = int_type.const_int(i32::min_value() as u64, false);
        let neg_one_value = int_type.const_int(-1i32 as u32 as u64, false);
        (min_value, neg_one_value)
    } else if int_type == intrinsics.i64_ty {
        let min_value = int_type.const_int(i64::min_value() as u64, false);
        let neg_one_value = int_type.const_int(-1i64 as u64, false);
        (min_value, neg_one_value)
    } else {
        unreachable!()
    };

    let should_trap = builder.build_or(
        builder.build_int_compare(
            IntPredicate::EQ,
            right,
            int_type.const_int(0, false),
            "divisor_is_zero",
        ),
        builder.build_and(
            builder.build_int_compare(IntPredicate::EQ, left, min_value, "left_is_min"),
            builder.build_int_compare(IntPredicate::EQ, right, neg_one_value, "right_is_neg_one"),
            "div_will_overflow",
        ),
        "div_should_trap",
    );

    let should_trap = builder
        .build_call(
            intrinsics.expect_i1,
            &[
                should_trap.as_basic_value_enum(),
                intrinsics.i1_ty.const_int(0, false).as_basic_value_enum(),
            ],
            "should_trap_expect",
        )
        .try_as_basic_value()
        .left()
        .unwrap()
        .into_int_value();

    let shouldnt_trap_block = context.append_basic_block(*function, "shouldnt_trap_block");
    let should_trap_block = context.append_basic_block(*function, "should_trap_block");
    builder.build_conditional_branch(should_trap, &should_trap_block, &shouldnt_trap_block);
    builder.position_at_end(&should_trap_block);
    builder.build_call(
        intrinsics.throw_trap,
        &[intrinsics.trap_illegal_arithmetic],
        "throw",
    );
    builder.build_unreachable();
    builder.position_at_end(&shouldnt_trap_block);
}

fn trap_if_zero<'ctx>(
    builder: &Builder<'ctx>,
    intrinsics: &Intrinsics<'ctx>,
    context: &'ctx Context,
    function: &FunctionValue<'ctx>,
    value: IntValue,
) {
    let int_type = value.get_type();
    let should_trap = builder.build_int_compare(
        IntPredicate::EQ,
        value,
        int_type.const_int(0, false),
        "divisor_is_zero",
    );

    let should_trap = builder
        .build_call(
            intrinsics.expect_i1,
            &[
                should_trap.as_basic_value_enum(),
                intrinsics.i1_ty.const_int(0, false).as_basic_value_enum(),
            ],
            "should_trap_expect",
        )
        .try_as_basic_value()
        .left()
        .unwrap()
        .into_int_value();

    let shouldnt_trap_block = context.append_basic_block(*function, "shouldnt_trap_block");
    let should_trap_block = context.append_basic_block(*function, "should_trap_block");
    builder.build_conditional_branch(should_trap, &should_trap_block, &shouldnt_trap_block);
    builder.position_at_end(&should_trap_block);
    builder.build_call(
        intrinsics.throw_trap,
        &[intrinsics.trap_illegal_arithmetic],
        "throw",
    );
    builder.build_unreachable();
    builder.position_at_end(&shouldnt_trap_block);
}

fn v128_into_int_vec<'ctx>(
    builder: &Builder<'ctx>,
    intrinsics: &Intrinsics<'ctx>,
    value: BasicValueEnum<'ctx>,
    info: ExtraInfo,
    int_vec_ty: VectorType<'ctx>,
) -> (VectorValue<'ctx>, ExtraInfo) {
    let (value, info) = if info.has_pending_f32_nan() {
        let value = builder.build_bitcast(value, intrinsics.f32x4_ty, "");
        (
            canonicalize_nans(builder, intrinsics, value),
            info.strip_pending(),
        )
    } else if info.has_pending_f64_nan() {
        let value = builder.build_bitcast(value, intrinsics.f64x2_ty, "");
        (
            canonicalize_nans(builder, intrinsics, value),
            info.strip_pending(),
        )
    } else {
        (value, info)
    };
    (
        builder
            .build_bitcast(value, int_vec_ty, "")
            .into_vector_value(),
        info,
    )
}

fn v128_into_i8x16<'ctx>(
    builder: &Builder<'ctx>,
    intrinsics: &Intrinsics<'ctx>,
    value: BasicValueEnum<'ctx>,
    info: ExtraInfo,
) -> (VectorValue<'ctx>, ExtraInfo) {
    v128_into_int_vec(builder, intrinsics, value, info, intrinsics.i8x16_ty)
}

fn v128_into_i16x8<'ctx>(
    builder: &Builder<'ctx>,
    intrinsics: &Intrinsics<'ctx>,
    value: BasicValueEnum<'ctx>,
    info: ExtraInfo,
) -> (VectorValue<'ctx>, ExtraInfo) {
    v128_into_int_vec(builder, intrinsics, value, info, intrinsics.i16x8_ty)
}

fn v128_into_i32x4<'ctx>(
    builder: &Builder<'ctx>,
    intrinsics: &Intrinsics<'ctx>,
    value: BasicValueEnum<'ctx>,
    info: ExtraInfo,
) -> (VectorValue<'ctx>, ExtraInfo) {
    v128_into_int_vec(builder, intrinsics, value, info, intrinsics.i32x4_ty)
}

fn v128_into_i64x2<'ctx>(
    builder: &Builder<'ctx>,
    intrinsics: &Intrinsics<'ctx>,
    value: BasicValueEnum<'ctx>,
    info: ExtraInfo,
) -> (VectorValue<'ctx>, ExtraInfo) {
    v128_into_int_vec(builder, intrinsics, value, info, intrinsics.i64x2_ty)
}

// If the value is pending a 64-bit canonicalization, do it now.
// Return a f32x4 vector.
fn v128_into_f32x4<'ctx>(
    builder: &Builder<'ctx>,
    intrinsics: &Intrinsics<'ctx>,
    value: BasicValueEnum<'ctx>,
    info: ExtraInfo,
) -> (VectorValue<'ctx>, ExtraInfo) {
    let (value, info) = if info.has_pending_f64_nan() {
        let value = builder.build_bitcast(value, intrinsics.f64x2_ty, "");
        (
            canonicalize_nans(builder, intrinsics, value),
            info.strip_pending(),
        )
    } else {
        (value, info)
    };
    (
        builder
            .build_bitcast(value, intrinsics.f32x4_ty, "")
            .into_vector_value(),
        info,
    )
}

// If the value is pending a 32-bit canonicalization, do it now.
// Return a f64x2 vector.
fn v128_into_f64x2<'ctx>(
    builder: &Builder<'ctx>,
    intrinsics: &Intrinsics<'ctx>,
    value: BasicValueEnum<'ctx>,
    info: ExtraInfo,
) -> (VectorValue<'ctx>, ExtraInfo) {
    let (value, info) = if info.has_pending_f32_nan() {
        let value = builder.build_bitcast(value, intrinsics.f32x4_ty, "");
        (
            canonicalize_nans(builder, intrinsics, value),
            info.strip_pending(),
        )
    } else {
        (value, info)
    };
    (
        builder
            .build_bitcast(value, intrinsics.f64x2_ty, "")
            .into_vector_value(),
        info,
    )
}

fn apply_pending_canonicalization<'ctx>(
    builder: &Builder<'ctx>,
    intrinsics: &Intrinsics<'ctx>,
    value: BasicValueEnum<'ctx>,
    info: ExtraInfo,
) -> BasicValueEnum<'ctx> {
    if info.has_pending_f32_nan() {
        if value.get_type().is_vector_type()
            || value.get_type() == intrinsics.i128_ty.as_basic_type_enum()
        {
            let ty = value.get_type();
            let value = builder.build_bitcast(value, intrinsics.f32x4_ty, "");
            let value = canonicalize_nans(builder, intrinsics, value);
            builder.build_bitcast(value, ty, "")
        } else {
            canonicalize_nans(builder, intrinsics, value)
        }
    } else if info.has_pending_f64_nan() {
        if value.get_type().is_vector_type()
            || value.get_type() == intrinsics.i128_ty.as_basic_type_enum()
        {
            let ty = value.get_type();
            let value = builder.build_bitcast(value, intrinsics.f64x2_ty, "");
            let value = canonicalize_nans(builder, intrinsics, value);
            builder.build_bitcast(value, ty, "")
        } else {
            canonicalize_nans(builder, intrinsics, value)
        }
    } else {
        value
    }
}

// Replaces any NaN with the canonical QNaN, otherwise leaves the value alone.
fn canonicalize_nans<'ctx>(
    builder: &Builder<'ctx>,
    intrinsics: &Intrinsics<'ctx>,
    value: BasicValueEnum<'ctx>,
) -> BasicValueEnum<'ctx> {
    let f_ty = value.get_type();
    let canonicalized = if f_ty.is_vector_type() {
        let value = value.into_vector_value();
        let f_ty = f_ty.into_vector_type();
        let zero = f_ty.const_zero();
        let nan_cmp = builder.build_float_compare(FloatPredicate::UNO, value, zero, "nan");
        let canonical_qnan = f_ty
            .get_element_type()
            .into_float_type()
            .const_float(std::f64::NAN);
        let canonical_qnan = splat_vector(
            builder,
            intrinsics,
            canonical_qnan.as_basic_value_enum(),
            f_ty,
            "",
        );
        builder
            .build_select(nan_cmp, canonical_qnan, value, "")
            .as_basic_value_enum()
    } else {
        let value = value.into_float_value();
        let f_ty = f_ty.into_float_type();
        let zero = f_ty.const_zero();
        let nan_cmp = builder.build_float_compare(FloatPredicate::UNO, value, zero, "nan");
        let canonical_qnan = f_ty.const_float(std::f64::NAN);
        builder
            .build_select(nan_cmp, canonical_qnan, value, "")
            .as_basic_value_enum()
    };
    canonicalized
}

fn resolve_memory_ptr<'ctx>(
    builder: &Builder<'ctx>,
    intrinsics: &Intrinsics<'ctx>,
    context: &'ctx Context,
    module: Rc<RefCell<Module<'ctx>>>,
    function: &FunctionValue<'ctx>,
    state: &mut State<'ctx>,
    ctx: &mut CtxType<'static, 'ctx>,
    memarg: &MemoryImmediate,
    ptr_ty: PointerType<'ctx>,
    value_size: usize,
) -> Result<PointerValue<'ctx>, CodegenError> {
    // Look up the memory base (as pointer) and bounds (as unsigned integer).
    let memory_cache = ctx.memory(MemoryIndex::new(0), intrinsics, module.clone());
    let (mem_base, mem_bound, minimum, _maximum) = match memory_cache {
        MemoryCache::Dynamic {
            ptr_to_base_ptr,
            ptr_to_bounds,
            minimum,
            maximum,
        } => {
            let base = builder
                .build_load(ptr_to_base_ptr, "base")
                .into_pointer_value();
            let bounds = builder.build_load(ptr_to_bounds, "bounds").into_int_value();
            tbaa_label(
                &module,
                intrinsics,
                "dynamic_memory_base",
                base.as_instruction_value().unwrap(),
                Some(0),
            );
            tbaa_label(
                &module,
                intrinsics,
                "dynamic_memory_bounds",
                bounds.as_instruction_value().unwrap(),
                Some(0),
            );
            (base, bounds, minimum, maximum)
        }
        MemoryCache::Static {
            base_ptr,
            bounds,
            minimum,
            maximum,
        } => (base_ptr, bounds, minimum, maximum),
    };
    let mem_base = builder
        .build_bitcast(mem_base, intrinsics.i8_ptr_ty, &state.var_name())
        .into_pointer_value();

    // Compute the offset over the memory_base.
    let imm_offset = intrinsics.i64_ty.const_int(memarg.offset as u64, false);
    let var_offset_i32 = state.pop1()?.into_int_value();
    let var_offset =
        builder.build_int_z_extend(var_offset_i32, intrinsics.i64_ty, &state.var_name());
    let effective_offset = builder.build_int_add(var_offset, imm_offset, &state.var_name());

    if let MemoryCache::Dynamic { .. } = memory_cache {
        // If the memory is dynamic, do a bounds check. For static we rely on
        // the size being a multiple of the page size and hitting a guard page.
        let value_size_v = intrinsics.i64_ty.const_int(value_size as u64, false);
        let ptr_in_bounds = if effective_offset.is_const() {
            let load_offset_end = effective_offset.const_add(value_size_v);
            let ptr_in_bounds = load_offset_end.const_int_compare(
                IntPredicate::ULE,
                intrinsics.i64_ty.const_int(minimum.bytes().0 as u64, false),
            );
            if ptr_in_bounds.get_zero_extended_constant() == Some(1) {
                Some(ptr_in_bounds)
            } else {
                None
            }
        } else {
            None
        }
        .unwrap_or_else(|| {
            let load_offset_end =
                builder.build_int_add(effective_offset, value_size_v, &state.var_name());

            builder.build_int_compare(
                IntPredicate::ULE,
                load_offset_end,
                mem_bound,
                &state.var_name(),
            )
        });
        if !ptr_in_bounds.is_constant_int()
            || ptr_in_bounds.get_zero_extended_constant().unwrap() != 1
        {
            // LLVM may have folded this into 'i1 true' in which case we know
            // the pointer is in bounds. LLVM may also have folded it into a
            // constant expression, not known to be either true or false yet.
            // If it's false, unknown-but-constant, or not-a-constant, emit a
            // runtime bounds check. LLVM may yet succeed at optimizing it away.
            let ptr_in_bounds = builder
                .build_call(
                    intrinsics.expect_i1,
                    &[
                        ptr_in_bounds.as_basic_value_enum(),
                        intrinsics.i1_ty.const_int(1, false).as_basic_value_enum(),
                    ],
                    "ptr_in_bounds_expect",
                )
                .try_as_basic_value()
                .left()
                .unwrap()
                .into_int_value();

            let in_bounds_continue_block =
                context.append_basic_block(*function, "in_bounds_continue_block");
            let not_in_bounds_block = context.append_basic_block(*function, "not_in_bounds_block");
            builder.build_conditional_branch(
                ptr_in_bounds,
                &in_bounds_continue_block,
                &not_in_bounds_block,
            );
            builder.position_at_end(&not_in_bounds_block);
            builder.build_call(
                intrinsics.throw_trap,
                &[intrinsics.trap_memory_oob],
                "throw",
            );
            builder.build_unreachable();
            builder.position_at_end(&in_bounds_continue_block);
        }
    }

    let ptr = unsafe { builder.build_gep(mem_base, &[effective_offset], &state.var_name()) };
    Ok(builder
        .build_bitcast(ptr, ptr_ty, &state.var_name())
        .into_pointer_value())
}

fn emit_stack_map<'ctx>(
    _module_info: &ModuleInfo,
    intrinsics: &Intrinsics<'ctx>,
    builder: &Builder<'ctx>,
    local_function_id: usize,
    target: &mut StackmapRegistry,
    kind: StackmapEntryKind,
    locals: &[PointerValue],
    state: &State<'ctx>,
    _ctx: &mut CtxType<'_, 'ctx>,
    opcode_offset: usize,
) {
    let stackmap_id = target.entries.len();

    let mut params = Vec::with_capacity(2 + locals.len() + state.stack.len());

    params.push(
        intrinsics
            .i64_ty
            .const_int(stackmap_id as u64, false)
            .as_basic_value_enum(),
    );
    params.push(intrinsics.i32_ty.const_int(0, false).as_basic_value_enum());

    let locals: Vec<_> = locals.iter().map(|x| x.as_basic_value_enum()).collect();
    let mut value_semantics: Vec<ValueSemantic> =
        Vec::with_capacity(locals.len() + state.stack.len());

    params.extend_from_slice(&locals);
    value_semantics.extend((0..locals.len()).map(ValueSemantic::WasmLocal));

    params.extend(state.stack.iter().map(|x| x.0));
    value_semantics.extend((0..state.stack.len()).map(ValueSemantic::WasmStack));

    // FIXME: Information needed for Abstract -> Runtime state transform is not fully preserved
    // to accelerate compilation and reduce memory usage. Check this again when we try to support
    // "full" LLVM OSR.

    assert_eq!(params.len(), value_semantics.len() + 2);

    builder.build_call(intrinsics.experimental_stackmap, &params, &state.var_name());

    target.entries.push(StackmapEntry {
        kind,
        local_function_id,
        local_count: locals.len(),
        stack_count: state.stack.len(),
        opcode_offset,
        value_semantics,
        is_start: true,
    });
}

fn finalize_opcode_stack_map<'ctx>(
    intrinsics: &Intrinsics<'ctx>,
    builder: &Builder<'ctx>,
    local_function_id: usize,
    target: &mut StackmapRegistry,
    kind: StackmapEntryKind,
    opcode_offset: usize,
) {
    let stackmap_id = target.entries.len();
    builder.build_call(
        intrinsics.experimental_stackmap,
        &[
            intrinsics
                .i64_ty
                .const_int(stackmap_id as u64, false)
                .as_basic_value_enum(),
            intrinsics.i32_ty.const_int(0, false).as_basic_value_enum(),
        ],
        "opcode_stack_map_end",
    );
    target.entries.push(StackmapEntry {
        kind,
        local_function_id,
        local_count: 0,
        stack_count: 0,
        opcode_offset,
        value_semantics: vec![],
        is_start: false,
    });
}

fn trap_if_misaligned<'ctx>(
    builder: &Builder<'ctx>,
    intrinsics: &Intrinsics<'ctx>,
    context: &'ctx Context,
    function: &FunctionValue<'ctx>,
    memarg: &MemoryImmediate,
    ptr: PointerValue<'ctx>,
) {
    let align = match memarg.flags & 3 {
        0 => {
            return; /* No alignment to check. */
        }
        1 => 2,
        2 => 4,
        3 => 8,
        _ => unreachable!("this match is fully covered"),
    };
    let value = builder.build_ptr_to_int(ptr, intrinsics.i64_ty, "");
    let and = builder.build_and(
        value,
        intrinsics.i64_ty.const_int(align - 1, false),
        "misaligncheck",
    );
    let aligned = builder.build_int_compare(IntPredicate::EQ, and, intrinsics.i64_zero, "");
    let aligned = builder
        .build_call(
            intrinsics.expect_i1,
            &[
                aligned.as_basic_value_enum(),
                intrinsics.i1_ty.const_int(1, false).as_basic_value_enum(),
            ],
            "",
        )
        .try_as_basic_value()
        .left()
        .unwrap()
        .into_int_value();

    let continue_block = context.append_basic_block(*function, "aligned_access_continue_block");
    let not_aligned_block = context.append_basic_block(*function, "misaligned_trap_block");
    builder.build_conditional_branch(aligned, &continue_block, &not_aligned_block);

    builder.position_at_end(&not_aligned_block);
    builder.build_call(
        intrinsics.throw_trap,
        &[intrinsics.trap_misaligned_atomic],
        "throw",
    );
    builder.build_unreachable();

    builder.position_at_end(&continue_block);
}

#[derive(Debug)]
pub struct CodegenError {
    pub message: String,
}

// This is only called by C++ code, the 'pub' + '#[no_mangle]' combination
// prevents unused function elimination.
#[no_mangle]
pub unsafe extern "C" fn callback_trampoline(
    b: *mut Option<Box<dyn std::any::Any>>,
    callback: *mut BreakpointHandler,
) {
    let callback = Box::from_raw(callback);
    let result: Result<(), Box<dyn std::any::Any + Send>> =
        callback(BreakpointInfo { fault: None });
    match result {
        Ok(()) => *b = None,
        Err(e) => *b = Some(e),
    }
}

pub struct LLVMModuleCodeGenerator<'ctx> {
    context: Option<&'ctx Context>,
    builder: Option<Builder<'ctx>>,
    intrinsics: Option<Intrinsics<'ctx>>,
    functions: Vec<LLVMFunctionCodeGenerator<'ctx>>,
    signatures: Map<SigIndex, FunctionType<'ctx>>,
    function_signatures: Option<Arc<Map<FuncIndex, SigIndex>>>,
    llvm_functions: Rc<RefCell<HashMap<FuncIndex, FunctionValue<'ctx>>>>,
    func_import_count: usize,
    personality_func: ManuallyDrop<FunctionValue<'ctx>>,
    module: ManuallyDrop<Rc<RefCell<Module<'ctx>>>>,
    stackmaps: Rc<RefCell<StackmapRegistry>>,
    track_state: bool,
    target_machine: TargetMachine,
    llvm_callbacks: Option<Rc<RefCell<dyn LLVMCallbacks>>>,
}

pub struct LLVMFunctionCodeGenerator<'ctx> {
    context: Option<&'ctx Context>,
    builder: Option<Builder<'ctx>>,
    alloca_builder: Option<Builder<'ctx>>,
    intrinsics: Option<Intrinsics<'ctx>>,
    state: State<'ctx>,
    llvm_functions: Rc<RefCell<HashMap<FuncIndex, FunctionValue<'ctx>>>>,
    function: FunctionValue<'ctx>,
    func_sig: FuncSig,
    signatures: Map<SigIndex, FunctionType<'ctx>>,
    locals: Vec<PointerValue<'ctx>>, // Contains params and locals
    num_params: usize,
    ctx: Option<CtxType<'static, 'ctx>>,
    unreachable_depth: usize,
    stackmaps: Rc<RefCell<StackmapRegistry>>,
    index: usize,
    opcode_offset: usize,
    track_state: bool,
    module: Rc<RefCell<Module<'ctx>>>,
}

impl<'ctx> FunctionCodeGenerator<CodegenError> for LLVMFunctionCodeGenerator<'ctx> {
    fn feed_return(&mut self, _ty: WpType) -> Result<(), CodegenError> {
        Ok(())
    }

    fn feed_param(&mut self, _ty: WpType) -> Result<(), CodegenError> {
        Ok(())
    }

    fn feed_local(&mut self, ty: WpType, count: usize, _loc: u32) -> Result<(), CodegenError> {
        let param_len = self.num_params;

        let wasmer_ty = wp_type_to_type(ty)?;

        let intrinsics = self.intrinsics.as_ref().unwrap();
        let ty = type_to_llvm(intrinsics, wasmer_ty);

        let default_value = match wasmer_ty {
            Type::I32 => intrinsics.i32_zero.as_basic_value_enum(),
            Type::I64 => intrinsics.i64_zero.as_basic_value_enum(),
            Type::F32 => intrinsics.f32_zero.as_basic_value_enum(),
            Type::F64 => intrinsics.f64_zero.as_basic_value_enum(),
            Type::V128 => intrinsics.i128_zero.as_basic_value_enum(),
        };

        let builder = self.builder.as_ref().unwrap();
        let alloca_builder = self.alloca_builder.as_ref().unwrap();

        for local_idx in 0..count {
            let alloca =
                alloca_builder.build_alloca(ty, &format!("local{}", param_len + local_idx));
            let store = builder.build_store(alloca, default_value);
            tbaa_label(
                &self.module,
                &intrinsics,
                "local",
                store,
                Some((param_len + local_idx) as u32),
            );
            if local_idx == 0 {
                alloca_builder.position_before(
                    &alloca
                        .as_instruction()
                        .unwrap()
                        .get_next_instruction()
                        .unwrap(),
                );
            }
            self.locals.push(alloca);
        }
        Ok(())
    }

    fn begin_body(&mut self, module_info: &ModuleInfo) -> Result<(), CodegenError> {
        let start_of_code_block = self
            .context
            .as_ref()
            .unwrap()
            .append_basic_block(self.function, "start_of_code");
        let entry_end_inst = self
            .builder
            .as_ref()
            .unwrap()
            .build_unconditional_branch(&start_of_code_block);
        self.builder
            .as_ref()
            .unwrap()
            .position_at_end(&start_of_code_block);

        let cache_builder = self.context.as_ref().unwrap().create_builder();
        cache_builder.position_before(&entry_end_inst);
        let module_info =
            unsafe { ::std::mem::transmute::<&ModuleInfo, &'static ModuleInfo>(module_info) };
        let ctx = CtxType::new(module_info, &self.function, cache_builder);

        self.ctx = Some(ctx);

        {
            let state = &mut self.state;
            let builder = self.builder.as_ref().unwrap();
            let intrinsics = self.intrinsics.as_ref().unwrap();

            if self.track_state {
                let mut stackmaps = self.stackmaps.borrow_mut();
                emit_stack_map(
                    &module_info,
                    &intrinsics,
                    &builder,
                    self.index,
                    &mut *stackmaps,
                    StackmapEntryKind::FunctionHeader,
                    &self.locals,
                    &state,
                    self.ctx.as_mut().unwrap(),
                    ::std::usize::MAX,
                );
                finalize_opcode_stack_map(
                    &intrinsics,
                    &builder,
                    self.index,
                    &mut *stackmaps,
                    StackmapEntryKind::FunctionHeader,
                    ::std::usize::MAX,
                );
            }
        }

        Ok(())
    }

    fn feed_event(
        &mut self,
        event: Event,
        module_info: &ModuleInfo,
        _source_loc: u32,
    ) -> Result<(), CodegenError> {
        let mut state = &mut self.state;
        let builder = self.builder.as_ref().unwrap();
        let context = self.context.as_ref().unwrap();
        let function = self.function;
        let intrinsics = self.intrinsics.as_ref().unwrap();
        let locals = &self.locals;
        let info = module_info;
        let signatures = &self.signatures;
        let mut ctx = self.ctx.as_mut().unwrap();

        let mut opcode_offset: Option<usize> = None;
        let op = match event {
            Event::Wasm(x) => {
                opcode_offset = Some(self.opcode_offset);
                self.opcode_offset += 1;
                x
            }
            Event::Internal(x) => {
                match x {
                    InternalEvent::FunctionBegin(_) | InternalEvent::FunctionEnd => {
                        return Ok(());
                    }
                    InternalEvent::Breakpoint(callback) => {
                        let raw = Box::into_raw(Box::new(callback)) as u64;
                        let callback = intrinsics.i64_ty.const_int(raw, false);
                        builder.build_call(
                            intrinsics.throw_breakpoint,
                            &[callback.as_basic_value_enum()],
                            "",
                        );
                        return Ok(());
                    }
                    InternalEvent::GetInternal(idx) => {
                        if state.reachable {
                            let idx = idx as usize;
                            let field_ptr =
                                ctx.internal_field(idx, intrinsics, self.module.clone(), builder);
                            let result = builder.build_load(field_ptr, "get_internal");
                            tbaa_label(
                                &self.module,
                                intrinsics,
                                "internal",
                                result.as_instruction_value().unwrap(),
                                Some(idx as u32),
                            );
                            state.push1(result);
                        }
                    }
                    InternalEvent::SetInternal(idx) => {
                        if state.reachable {
                            let idx = idx as usize;
                            let field_ptr =
                                ctx.internal_field(idx, intrinsics, self.module.clone(), builder);
                            let v = state.pop1()?;
                            let store = builder.build_store(field_ptr, v);
                            tbaa_label(
                                &self.module,
                                intrinsics,
                                "internal",
                                store,
                                Some(idx as u32),
                            );
                        }
                    }
                }
                return Ok(());
            }
            Event::WasmOwned(ref x) => x,
        };

        if !state.reachable {
            match *op {
                Operator::Block { ty: _ } | Operator::Loop { ty: _ } | Operator::If { ty: _ } => {
                    self.unreachable_depth += 1;
                    return Ok(());
                }
                Operator::Else => {
                    if self.unreachable_depth != 0 {
                        return Ok(());
                    }
                }
                Operator::End => {
                    if self.unreachable_depth != 0 {
                        self.unreachable_depth -= 1;
                        return Ok(());
                    }
                }
                _ => {
                    return Ok(());
                }
            }
        }

        match *op {
            /***************************
             * Control Flow instructions.
             * https://github.com/sunfishcode/wasm-reference-manual/blob/master/WebAssembly.md#control-flow-instructions
             ***************************/
            Operator::Block { ty } => {
                let current_block = builder.get_insert_block().ok_or(CodegenError {
                    message: "not currently in a block".to_string(),
                })?;

                let end_block = context.append_basic_block(function, "end");
                builder.position_at_end(&end_block);

                let phis = if let Ok(wasmer_ty) = blocktype_to_type(ty) {
                    let llvm_ty = type_to_llvm(intrinsics, wasmer_ty);
                    [llvm_ty]
                        .iter()
                        .map(|&ty| builder.build_phi(ty, &state.var_name()))
                        .collect()
                } else {
                    SmallVec::new()
                };

                state.push_block(end_block, phis);
                builder.position_at_end(&current_block);
            }
            Operator::Loop { ty } => {
                let loop_body = context.append_basic_block(function, "loop_body");
                let loop_next = context.append_basic_block(function, "loop_outer");

                builder.build_unconditional_branch(&loop_body);

                builder.position_at_end(&loop_next);
                let phis = if let Ok(wasmer_ty) = blocktype_to_type(ty) {
                    let llvm_ty = type_to_llvm(intrinsics, wasmer_ty);
                    [llvm_ty]
                        .iter()
                        .map(|&ty| builder.build_phi(ty, &state.var_name()))
                        .collect()
                } else {
                    SmallVec::new()
                };

                builder.position_at_end(&loop_body);

                if self.track_state {
                    if let Some(offset) = opcode_offset {
                        let mut stackmaps = self.stackmaps.borrow_mut();
                        emit_stack_map(
                            &info,
                            intrinsics,
                            builder,
                            self.index,
                            &mut *stackmaps,
                            StackmapEntryKind::Loop,
                            &self.locals,
                            state,
                            ctx,
                            offset,
                        );
                        let signal_mem = ctx.signal_mem();
                        let iv = builder
                            .build_store(signal_mem, context.i8_type().const_int(0 as u64, false));
                        // Any 'store' can be made volatile.
                        iv.set_volatile(true).unwrap();
                        finalize_opcode_stack_map(
                            intrinsics,
                            builder,
                            self.index,
                            &mut *stackmaps,
                            StackmapEntryKind::Loop,
                            offset,
                        );
                    }
                }

                state.push_loop(loop_body, loop_next, phis);
            }
            Operator::Br { relative_depth } => {
                let frame = state.frame_at_depth(relative_depth)?;

                let current_block = builder.get_insert_block().ok_or(CodegenError {
                    message: "not currently in a block".to_string(),
                })?;

                let value_len = if frame.is_loop() {
                    0
                } else {
                    frame.phis().len()
                };

                let values = state.peekn_extra(value_len)?;
                let values = values.iter().map(|(v, info)| {
                    apply_pending_canonicalization(builder, intrinsics, *v, *info)
                });

                // For each result of the block we're branching to,
                // pop a value off the value stack and load it into
                // the corresponding phi.
                for (phi, value) in frame.phis().iter().zip(values) {
                    phi.add_incoming(&[(&value, &current_block)]);
                }

                builder.build_unconditional_branch(frame.br_dest());

                state.popn(value_len)?;
                state.reachable = false;
            }
            Operator::BrIf { relative_depth } => {
                let cond = state.pop1()?;
                let frame = state.frame_at_depth(relative_depth)?;

                let current_block = builder.get_insert_block().ok_or(CodegenError {
                    message: "not currently in a block".to_string(),
                })?;

                let value_len = if frame.is_loop() {
                    0
                } else {
                    frame.phis().len()
                };

                let param_stack = state.peekn_extra(value_len)?;
                let param_stack = param_stack.iter().map(|(v, info)| {
                    apply_pending_canonicalization(builder, intrinsics, *v, *info)
                });

                for (phi, value) in frame.phis().iter().zip(param_stack) {
                    phi.add_incoming(&[(&value, &current_block)]);
                }

                let else_block = context.append_basic_block(function, "else");

                let cond_value = builder.build_int_compare(
                    IntPredicate::NE,
                    cond.into_int_value(),
                    intrinsics.i32_zero,
                    &state.var_name(),
                );
                builder.build_conditional_branch(cond_value, frame.br_dest(), &else_block);
                builder.position_at_end(&else_block);
            }
            Operator::BrTable { ref table } => {
                let current_block = builder.get_insert_block().ok_or(CodegenError {
                    message: "not currently in a block".to_string(),
                })?;

                let (label_depths, default_depth) = table.read_table()?;

                let index = state.pop1()?;

                let default_frame = state.frame_at_depth(default_depth)?;

                let args = if default_frame.is_loop() {
                    Vec::new()
                } else {
                    let res_len = default_frame.phis().len();
                    state.peekn(res_len)?
                };

                for (phi, value) in default_frame.phis().iter().zip(args.iter()) {
                    phi.add_incoming(&[(value, &current_block)]);
                }

                let cases: Vec<_> = label_depths
                    .iter()
                    .enumerate()
                    .map(|(case_index, &depth)| {
                        let frame_result: Result<&ControlFrame, CodegenError> =
                            state.frame_at_depth(depth);
                        let frame = match frame_result {
                            Ok(v) => v,
                            Err(e) => return Err(e),
                        };
                        let case_index_literal =
                            context.i32_type().const_int(case_index as u64, false);

                        for (phi, value) in frame.phis().iter().zip(args.iter()) {
                            phi.add_incoming(&[(value, &current_block)]);
                        }

                        Ok((case_index_literal, frame.br_dest()))
                    })
                    .collect::<Result<_, _>>()?;

                builder.build_switch(index.into_int_value(), default_frame.br_dest(), &cases[..]);

                let args_len = args.len();
                state.popn(args_len)?;
                state.reachable = false;
            }
            Operator::If { ty } => {
                let current_block = builder.get_insert_block().ok_or(CodegenError {
                    message: "not currently in a block".to_string(),
                })?;
                let if_then_block = context.append_basic_block(function, "if_then");
                let if_else_block = context.append_basic_block(function, "if_else");
                let end_block = context.append_basic_block(function, "if_end");

                let end_phis = {
                    builder.position_at_end(&end_block);

                    let phis = if let Ok(wasmer_ty) = blocktype_to_type(ty) {
                        let llvm_ty = type_to_llvm(intrinsics, wasmer_ty);
                        [llvm_ty]
                            .iter()
                            .map(|&ty| builder.build_phi(ty, &state.var_name()))
                            .collect()
                    } else {
                        SmallVec::new()
                    };

                    builder.position_at_end(&current_block);
                    phis
                };

                let cond = state.pop1()?;

                let cond_value = builder.build_int_compare(
                    IntPredicate::NE,
                    cond.into_int_value(),
                    intrinsics.i32_zero,
                    &state.var_name(),
                );

                builder.build_conditional_branch(cond_value, &if_then_block, &if_else_block);
                builder.position_at_end(&if_then_block);
                state.push_if(if_then_block, if_else_block, end_block, end_phis);
            }
            Operator::Else => {
                if state.reachable {
                    let frame = state.frame_at_depth(0)?;
                    let current_block = builder.get_insert_block().ok_or(CodegenError {
                        message: "not currently in a block".to_string(),
                    })?;

                    for phi in frame.phis().to_vec().iter().rev() {
                        let (value, info) = state.pop1_extra()?;
                        let value =
                            apply_pending_canonicalization(builder, intrinsics, value, info);
                        phi.add_incoming(&[(&value, &current_block)])
                    }
                    let frame = state.frame_at_depth(0)?;
                    builder.build_unconditional_branch(frame.code_after());
                }

                let (if_else_block, if_else_state) = if let ControlFrame::IfElse {
                    if_else,
                    if_else_state,
                    ..
                } = state.frame_at_depth_mut(0)?
                {
                    (if_else, if_else_state)
                } else {
                    unreachable!()
                };

                *if_else_state = IfElseState::Else;

                builder.position_at_end(if_else_block);
                state.reachable = true;
            }

            Operator::End => {
                let frame = state.pop_frame()?;
                let current_block = builder.get_insert_block().ok_or(CodegenError {
                    message: "not currently in a block".to_string(),
                })?;

                if state.reachable {
                    for phi in frame.phis().iter().rev() {
                        let (value, info) = state.pop1_extra()?;
                        let value =
                            apply_pending_canonicalization(builder, intrinsics, value, info);
                        phi.add_incoming(&[(&value, &current_block)]);
                    }

                    builder.build_unconditional_branch(frame.code_after());
                }

                if let ControlFrame::IfElse {
                    if_else,
                    next,
                    if_else_state,
                    ..
                } = &frame
                {
                    if let IfElseState::If = if_else_state {
                        builder.position_at_end(if_else);
                        builder.build_unconditional_branch(next);
                    }
                }

                builder.position_at_end(frame.code_after());
                state.reset_stack(&frame);

                state.reachable = true;

                // Push each phi value to the value stack.
                for phi in frame.phis() {
                    if phi.count_incoming() != 0 {
                        state.push1(phi.as_basic_value());
                    } else {
                        let basic_ty = phi.as_basic_value().get_type();
                        let placeholder_value = match basic_ty {
                            BasicTypeEnum::IntType(int_ty) => {
                                int_ty.const_int(0, false).as_basic_value_enum()
                            }
                            BasicTypeEnum::FloatType(float_ty) => {
                                float_ty.const_float(0.0).as_basic_value_enum()
                            }
                            _ => {
                                return Err(CodegenError {
                                    message: "Operator::End phi type unimplemented".to_string(),
                                });
                            }
                        };
                        state.push1(placeholder_value);
                        phi.as_instruction().erase_from_basic_block();
                    }
                }
            }
            Operator::Return => {
                let current_block = builder.get_insert_block().ok_or(CodegenError {
                    message: "not currently in a block".to_string(),
                })?;

                let frame = state.outermost_frame()?;
                for phi in frame.phis().to_vec().iter() {
                    let (arg, info) = state.pop1_extra()?;
                    let arg = apply_pending_canonicalization(builder, intrinsics, arg, info);
                    phi.add_incoming(&[(&arg, &current_block)]);
                }

                let frame = state.outermost_frame()?;
                builder.build_unconditional_branch(frame.br_dest());

                state.reachable = false;
            }

            Operator::Unreachable => {
                // Emit an unreachable instruction.
                // If llvm cannot prove that this is never reached,
                // it will emit a `ud2` instruction on x86_64 arches.

                // Comment out this `if` block to allow spectests to pass.
                // TODO: fix this
                if let Some(offset) = opcode_offset {
                    if self.track_state {
                        let mut stackmaps = self.stackmaps.borrow_mut();
                        emit_stack_map(
                            &info,
                            intrinsics,
                            builder,
                            self.index,
                            &mut *stackmaps,
                            StackmapEntryKind::Trappable,
                            &self.locals,
                            state,
                            ctx,
                            offset,
                        );
                        builder.build_call(intrinsics.trap, &[], "trap");
                        finalize_opcode_stack_map(
                            intrinsics,
                            builder,
                            self.index,
                            &mut *stackmaps,
                            StackmapEntryKind::Trappable,
                            offset,
                        );
                    }
                }

                builder.build_call(
                    intrinsics.throw_trap,
                    &[intrinsics.trap_unreachable],
                    "throw",
                );
                builder.build_unreachable();

                state.reachable = false;
            }

            /***************************
             * Basic instructions.
             * https://github.com/sunfishcode/wasm-reference-manual/blob/master/WebAssembly.md#basic-instructions
             ***************************/
            Operator::Nop => {
                // Do nothing.
            }
            Operator::Drop => {
                state.pop1()?;
            }

            // Generate const values.
            Operator::I32Const { value } => {
                let i = intrinsics.i32_ty.const_int(value as u64, false);
                let info = if is_f32_arithmetic(value as u32) {
                    ExtraInfo::arithmetic_f32()
                } else {
                    Default::default()
                };
                state.push1_extra(i, info);
            }
            Operator::I64Const { value } => {
                let i = intrinsics.i64_ty.const_int(value as u64, false);
                let info = if is_f64_arithmetic(value as u64) {
                    ExtraInfo::arithmetic_f64()
                } else {
                    Default::default()
                };
                state.push1_extra(i, info);
            }
            Operator::F32Const { value } => {
                let bits = intrinsics.i32_ty.const_int(value.bits() as u64, false);
                let info = if is_f32_arithmetic(value.bits()) {
                    ExtraInfo::arithmetic_f32()
                } else {
                    Default::default()
                };
                let f = builder.build_bitcast(bits, intrinsics.f32_ty, "f");
                state.push1_extra(f, info);
            }
            Operator::F64Const { value } => {
                let bits = intrinsics.i64_ty.const_int(value.bits(), false);
                let info = if is_f64_arithmetic(value.bits()) {
                    ExtraInfo::arithmetic_f64()
                } else {
                    Default::default()
                };
                let f = builder.build_bitcast(bits, intrinsics.f64_ty, "f");
                state.push1_extra(f, info);
            }
            Operator::V128Const { value } => {
                let mut hi: [u8; 8] = Default::default();
                let mut lo: [u8; 8] = Default::default();
                hi.copy_from_slice(&value.bytes()[0..8]);
                lo.copy_from_slice(&value.bytes()[8..16]);
                let packed = [u64::from_le_bytes(hi), u64::from_le_bytes(lo)];
                let i = intrinsics.i128_ty.const_int_arbitrary_precision(&packed);
                let mut quad1: [u8; 4] = Default::default();
                let mut quad2: [u8; 4] = Default::default();
                let mut quad3: [u8; 4] = Default::default();
                let mut quad4: [u8; 4] = Default::default();
                quad1.copy_from_slice(&value.bytes()[0..4]);
                quad2.copy_from_slice(&value.bytes()[4..8]);
                quad3.copy_from_slice(&value.bytes()[8..12]);
                quad4.copy_from_slice(&value.bytes()[12..16]);
                let mut info: ExtraInfo = Default::default();
                if is_f32_arithmetic(u32::from_le_bytes(quad1))
                    && is_f32_arithmetic(u32::from_le_bytes(quad2))
                    && is_f32_arithmetic(u32::from_le_bytes(quad3))
                    && is_f32_arithmetic(u32::from_le_bytes(quad4))
                {
                    info |= ExtraInfo::arithmetic_f32();
                }
                if is_f64_arithmetic(packed[0]) && is_f64_arithmetic(packed[1]) {
                    info |= ExtraInfo::arithmetic_f64();
                }
                state.push1_extra(i, info);
            }

            Operator::I8x16Splat => {
                let (v, i) = state.pop1_extra()?;
                let v = v.into_int_value();
                let v = builder.build_int_truncate(v, intrinsics.i8_ty, "");
                let res = splat_vector(
                    builder,
                    intrinsics,
                    v.as_basic_value_enum(),
                    intrinsics.i8x16_ty,
                    &state.var_name(),
                );
                let res = builder.build_bitcast(res, intrinsics.i128_ty, "");
                state.push1_extra(res, i);
            }
            Operator::I16x8Splat => {
                let (v, i) = state.pop1_extra()?;
                let v = v.into_int_value();
                let v = builder.build_int_truncate(v, intrinsics.i16_ty, "");
                let res = splat_vector(
                    builder,
                    intrinsics,
                    v.as_basic_value_enum(),
                    intrinsics.i16x8_ty,
                    &state.var_name(),
                );
                let res = builder.build_bitcast(res, intrinsics.i128_ty, "");
                state.push1_extra(res, i);
            }
            Operator::I32x4Splat => {
                let (v, i) = state.pop1_extra()?;
                let res = splat_vector(
                    builder,
                    intrinsics,
                    v,
                    intrinsics.i32x4_ty,
                    &state.var_name(),
                );
                let res = builder.build_bitcast(res, intrinsics.i128_ty, "");
                state.push1_extra(res, i);
            }
            Operator::I64x2Splat => {
                let (v, i) = state.pop1_extra()?;
                let res = splat_vector(
                    builder,
                    intrinsics,
                    v,
                    intrinsics.i64x2_ty,
                    &state.var_name(),
                );
                let res = builder.build_bitcast(res, intrinsics.i128_ty, "");
                state.push1_extra(res, i);
            }
            Operator::F32x4Splat => {
                let (v, i) = state.pop1_extra()?;
                let res = splat_vector(
                    builder,
                    intrinsics,
                    v,
                    intrinsics.f32x4_ty,
                    &state.var_name(),
                );
                let res = builder.build_bitcast(res, intrinsics.i128_ty, "");
                // The spec is unclear, we interpret splat as preserving NaN
                // payload bits.
                state.push1_extra(res, i);
            }
            Operator::F64x2Splat => {
                let (v, i) = state.pop1_extra()?;
                let res = splat_vector(
                    builder,
                    intrinsics,
                    v,
                    intrinsics.f64x2_ty,
                    &state.var_name(),
                );
                let res = builder.build_bitcast(res, intrinsics.i128_ty, "");
                // The spec is unclear, we interpret splat as preserving NaN
                // payload bits.
                state.push1_extra(res, i);
            }

            // Operate on locals.
            Operator::LocalGet { local_index } => {
                let pointer_value = locals[local_index as usize];
                let v = builder.build_load(pointer_value, &state.var_name());
                tbaa_label(
                    &self.module,
                    intrinsics,
                    "local",
                    v.as_instruction_value().unwrap(),
                    Some(local_index),
                );
                state.push1(v);
            }
            Operator::LocalSet { local_index } => {
                let pointer_value = locals[local_index as usize];
                let (v, i) = state.pop1_extra()?;
                let v = apply_pending_canonicalization(builder, intrinsics, v, i);
                let store = builder.build_store(pointer_value, v);
                tbaa_label(&self.module, intrinsics, "local", store, Some(local_index));
            }
            Operator::LocalTee { local_index } => {
                let pointer_value = locals[local_index as usize];
                let (v, i) = state.peek1_extra()?;
                let v = apply_pending_canonicalization(builder, intrinsics, v, i);
                let store = builder.build_store(pointer_value, v);
                tbaa_label(&self.module, intrinsics, "local", store, Some(local_index));
            }

            Operator::GlobalGet { global_index } => {
                let index = GlobalIndex::new(global_index as usize);
                let global_cache = ctx.global_cache(index, intrinsics, self.module.clone());
                match global_cache {
                    GlobalCache::Const { value } => {
                        state.push1(value);
                    }
                    GlobalCache::Mut { ptr_to_value } => {
                        let value = builder.build_load(ptr_to_value, "global_value");
                        tbaa_label(
                            &self.module,
                            intrinsics,
                            "global",
                            value.as_instruction_value().unwrap(),
                            Some(global_index),
                        );
                        state.push1(value);
                    }
                }
            }
            Operator::GlobalSet { global_index } => {
                let (value, info) = state.pop1_extra()?;
                let value = apply_pending_canonicalization(builder, intrinsics, value, info);
                let index = GlobalIndex::new(global_index as usize);
                let global_cache = ctx.global_cache(index, intrinsics, self.module.clone());
                match global_cache {
                    GlobalCache::Mut { ptr_to_value } => {
                        let store = builder.build_store(ptr_to_value, value);
                        tbaa_label(
                            &self.module,
                            intrinsics,
                            "global",
                            store,
                            Some(global_index),
                        );
                    }
                    GlobalCache::Const { value: _ } => {
                        return Err(CodegenError {
                            message: "global is immutable".to_string(),
                        });
                    }
                }
            }

            Operator::Select => {
                let ((v1, i1), (v2, i2), (cond, _)) = state.pop3_extra()?;
                // We don't bother canonicalizing 'cond' here because we only
                // compare it to zero, and that's invariant under
                // canonicalization.

                // If the pending bits of v1 and v2 are the same, we can pass
                // them along to the result. Otherwise, apply pending
                // canonicalizations now.
                let (v1, i1, v2, i2) = if i1.has_pending_f32_nan() != i2.has_pending_f32_nan()
                    || i1.has_pending_f64_nan() != i2.has_pending_f64_nan()
                {
                    (
                        apply_pending_canonicalization(builder, intrinsics, v1, i1),
                        i1.strip_pending(),
                        apply_pending_canonicalization(builder, intrinsics, v2, i2),
                        i2.strip_pending(),
                    )
                } else {
                    (v1, i1, v2, i2)
                };
                let cond_value = builder.build_int_compare(
                    IntPredicate::NE,
                    cond.into_int_value(),
                    intrinsics.i32_zero,
                    &state.var_name(),
                );
                let res = builder.build_select(cond_value, v1, v2, &state.var_name());
                let info = {
                    let mut info = i1.strip_pending() & i2.strip_pending();
                    if i1.has_pending_f32_nan() {
                        debug_assert!(i2.has_pending_f32_nan());
                        info |= ExtraInfo::pending_f32_nan();
                    }
                    if i1.has_pending_f64_nan() {
                        debug_assert!(i2.has_pending_f64_nan());
                        info |= ExtraInfo::pending_f64_nan();
                    }
                    info
                };
                state.push1_extra(res, info);
            }
            Operator::Call { function_index } => {
                let func_index = FuncIndex::new(function_index as usize);
                let sigindex = info.func_assoc[func_index];
                let llvm_sig = signatures[sigindex];
                let func_sig = &info.signatures[sigindex];

                let (params, func_ptr) = match func_index.local_or_import(info) {
                    LocalOrImport::Local(_) => {
                        let params: Vec<_> = std::iter::once(ctx.basic())
                            .chain(
                                state
                                    .peekn_extra(func_sig.params().len())?
                                    .iter()
                                    .enumerate()
                                    .map(|(i, (v, info))| match func_sig.params()[i] {
                                        Type::F32 => builder.build_bitcast(
                                            apply_pending_canonicalization(
                                                builder, intrinsics, *v, *info,
                                            ),
                                            intrinsics.f32_ty,
                                            &state.var_name(),
                                        ),
                                        Type::F64 => builder.build_bitcast(
                                            apply_pending_canonicalization(
                                                builder, intrinsics, *v, *info,
                                            ),
                                            intrinsics.f64_ty,
                                            &state.var_name(),
                                        ),
                                        Type::V128 => apply_pending_canonicalization(
                                            builder, intrinsics, *v, *info,
                                        ),
                                        _ => *v,
                                    }),
                            )
                            .collect();

                        let func_ptr = self.llvm_functions.borrow_mut()[&func_index];

                        (params, func_ptr.as_global_value().as_pointer_value())
                    }
                    LocalOrImport::Import(import_func_index) => {
                        let (func_ptr_untyped, ctx_ptr) =
                            ctx.imported_func(import_func_index, intrinsics, self.module.clone());

                        let params: Vec<_> = std::iter::once(ctx_ptr.as_basic_value_enum())
                            .chain(
                                state
                                    .peekn_extra(func_sig.params().len())?
                                    .iter()
                                    .enumerate()
                                    .map(|(i, (v, info))| match func_sig.params()[i] {
                                        Type::F32 => builder.build_bitcast(
                                            apply_pending_canonicalization(
                                                builder, intrinsics, *v, *info,
                                            ),
                                            intrinsics.f32_ty,
                                            &state.var_name(),
                                        ),
                                        Type::F64 => builder.build_bitcast(
                                            apply_pending_canonicalization(
                                                builder, intrinsics, *v, *info,
                                            ),
                                            intrinsics.f64_ty,
                                            &state.var_name(),
                                        ),
                                        Type::V128 => apply_pending_canonicalization(
                                            builder, intrinsics, *v, *info,
                                        ),
                                        _ => *v,
                                    }),
                            )
                            .collect();

                        let func_ptr_ty = llvm_sig.ptr_type(AddressSpace::Generic);
                        let func_ptr = builder.build_pointer_cast(
                            func_ptr_untyped,
                            func_ptr_ty,
                            "typed_func_ptr",
                        );

                        (params, func_ptr)
                    }
                };

                state.popn(func_sig.params().len())?;
                if self.track_state {
                    if let Some(offset) = opcode_offset {
                        let mut stackmaps = self.stackmaps.borrow_mut();
                        emit_stack_map(
                            &info,
                            intrinsics,
                            builder,
                            self.index,
                            &mut *stackmaps,
                            StackmapEntryKind::Call,
                            &self.locals,
                            state,
                            ctx,
                            offset,
                        )
                    }
                }
                let call_site = builder.build_call(func_ptr, &params, &state.var_name());
                if self.track_state {
                    if let Some(offset) = opcode_offset {
                        let mut stackmaps = self.stackmaps.borrow_mut();
                        finalize_opcode_stack_map(
                            intrinsics,
                            builder,
                            self.index,
                            &mut *stackmaps,
                            StackmapEntryKind::Call,
                            offset,
                        )
                    }
                }

                if let Some(basic_value) = call_site.try_as_basic_value().left() {
                    match func_sig.returns().len() {
                        1 => state.push1(basic_value),
                        count @ _ => {
                            // This is a multi-value return.
                            let struct_value = basic_value.into_struct_value();
                            for i in 0..(count as u32) {
                                let value = builder
                                    .build_extract_value(struct_value, i, &state.var_name())
                                    .unwrap();
                                state.push1(value);
                            }
                        }
                    }
                }
            }
            Operator::CallIndirect { index, table_index } => {
                let sig_index = SigIndex::new(index as usize);
                let expected_dynamic_sigindex = ctx.dynamic_sigindex(sig_index, intrinsics);
                let (table_base, table_bound) = ctx.table(
                    TableIndex::new(table_index as usize),
                    intrinsics,
                    self.module.clone(),
                    builder,
                );
                let func_index = state.pop1()?.into_int_value();

                // We assume the table has the `anyfunc` element type.
                let casted_table_base = builder.build_pointer_cast(
                    table_base,
                    intrinsics.anyfunc_ty.ptr_type(AddressSpace::Generic),
                    "casted_table_base",
                );

                let anyfunc_struct_ptr = unsafe {
                    builder.build_in_bounds_gep(
                        casted_table_base,
                        &[func_index],
                        "anyfunc_struct_ptr",
                    )
                };

                // Load things from the anyfunc data structure.
                let (func_ptr, ctx_ptr, found_dynamic_sigindex) = unsafe {
                    (
                        builder
                            .build_load(
                                builder.build_struct_gep(anyfunc_struct_ptr, 0, "func_ptr_ptr"),
                                "func_ptr",
                            )
                            .into_pointer_value(),
                        builder.build_load(
                            builder.build_struct_gep(anyfunc_struct_ptr, 1, "ctx_ptr_ptr"),
                            "ctx_ptr",
                        ),
                        builder
                            .build_load(
                                builder.build_struct_gep(anyfunc_struct_ptr, 2, "sigindex_ptr"),
                                "sigindex",
                            )
                            .into_int_value(),
                    )
                };

                let truncated_table_bounds = builder.build_int_truncate(
                    table_bound,
                    intrinsics.i32_ty,
                    "truncated_table_bounds",
                );

                // First, check if the index is outside of the table bounds.
                let index_in_bounds = builder.build_int_compare(
                    IntPredicate::ULT,
                    func_index,
                    truncated_table_bounds,
                    "index_in_bounds",
                );

                let index_in_bounds = builder
                    .build_call(
                        intrinsics.expect_i1,
                        &[
                            index_in_bounds.as_basic_value_enum(),
                            intrinsics.i1_ty.const_int(1, false).as_basic_value_enum(),
                        ],
                        "index_in_bounds_expect",
                    )
                    .try_as_basic_value()
                    .left()
                    .unwrap()
                    .into_int_value();

                let in_bounds_continue_block =
                    context.append_basic_block(function, "in_bounds_continue_block");
                let not_in_bounds_block =
                    context.append_basic_block(function, "not_in_bounds_block");
                builder.build_conditional_branch(
                    index_in_bounds,
                    &in_bounds_continue_block,
                    &not_in_bounds_block,
                );
                builder.position_at_end(&not_in_bounds_block);
                builder.build_call(
                    intrinsics.throw_trap,
                    &[intrinsics.trap_call_indirect_oob],
                    "throw",
                );
                builder.build_unreachable();
                builder.position_at_end(&in_bounds_continue_block);

                // Next, check if the signature id is correct.

                let sigindices_equal = builder.build_int_compare(
                    IntPredicate::EQ,
                    expected_dynamic_sigindex,
                    found_dynamic_sigindex,
                    "sigindices_equal",
                );

                // Tell llvm that `expected_dynamic_sigindex` should equal `found_dynamic_sigindex`.
                let sigindices_equal = builder
                    .build_call(
                        intrinsics.expect_i1,
                        &[
                            sigindices_equal.as_basic_value_enum(),
                            intrinsics.i1_ty.const_int(1, false).as_basic_value_enum(),
                        ],
                        "sigindices_equal_expect",
                    )
                    .try_as_basic_value()
                    .left()
                    .unwrap()
                    .into_int_value();

                let continue_block = context.append_basic_block(function, "continue_block");
                let sigindices_notequal_block =
                    context.append_basic_block(function, "sigindices_notequal_block");
                builder.build_conditional_branch(
                    sigindices_equal,
                    &continue_block,
                    &sigindices_notequal_block,
                );

                builder.position_at_end(&sigindices_notequal_block);
                builder.build_call(
                    intrinsics.throw_trap,
                    &[intrinsics.trap_call_indirect_sig],
                    "throw",
                );
                builder.build_unreachable();
                builder.position_at_end(&continue_block);

                let wasmer_fn_sig = &info.signatures[sig_index];
                let fn_ty = signatures[sig_index];

                let pushed_args = state.popn_save_extra(wasmer_fn_sig.params().len())?;

                let args: Vec<_> = std::iter::once(ctx_ptr)
                    .chain(pushed_args.into_iter().enumerate().map(|(i, (v, info))| {
                        match wasmer_fn_sig.params()[i] {
                            Type::F32 => builder.build_bitcast(
                                apply_pending_canonicalization(builder, intrinsics, v, info),
                                intrinsics.f32_ty,
                                &state.var_name(),
                            ),
                            Type::F64 => builder.build_bitcast(
                                apply_pending_canonicalization(builder, intrinsics, v, info),
                                intrinsics.f64_ty,
                                &state.var_name(),
                            ),
                            Type::V128 => {
                                apply_pending_canonicalization(builder, intrinsics, v, info)
                            }
                            _ => v,
                        }
                    }))
                    .collect();

                let typed_func_ptr = builder.build_pointer_cast(
                    func_ptr,
                    fn_ty.ptr_type(AddressSpace::Generic),
                    "typed_func_ptr",
                );

                if self.track_state {
                    if let Some(offset) = opcode_offset {
                        let mut stackmaps = self.stackmaps.borrow_mut();
                        emit_stack_map(
                            &info,
                            intrinsics,
                            builder,
                            self.index,
                            &mut *stackmaps,
                            StackmapEntryKind::Call,
                            &self.locals,
                            state,
                            ctx,
                            offset,
                        )
                    }
                }
                let call_site = builder.build_call(typed_func_ptr, &args, "indirect_call");
                if self.track_state {
                    if let Some(offset) = opcode_offset {
                        let mut stackmaps = self.stackmaps.borrow_mut();
                        finalize_opcode_stack_map(
                            intrinsics,
                            builder,
                            self.index,
                            &mut *stackmaps,
                            StackmapEntryKind::Call,
                            offset,
                        )
                    }
                }

                match wasmer_fn_sig.returns() {
                    [] => {}
                    [_] => {
                        let value = call_site.try_as_basic_value().left().unwrap();
                        state.push1(match wasmer_fn_sig.returns()[0] {
                            Type::F32 => {
                                builder.build_bitcast(value, intrinsics.f32_ty, "ret_cast")
                            }
                            Type::F64 => {
                                builder.build_bitcast(value, intrinsics.f64_ty, "ret_cast")
                            }
                            _ => value,
                        });
                    }
                    _ => {
                        return Err(CodegenError {
                            message: "Operator::CallIndirect multi-value returns unimplemented"
                                .to_string(),
                        });
                    }
                }
            }

            /***************************
             * Integer Arithmetic instructions.
             * https://github.com/sunfishcode/wasm-reference-manual/blob/master/WebAssembly.md#integer-arithmetic-instructions
             ***************************/
            Operator::I32Add | Operator::I64Add => {
                let ((v1, i1), (v2, i2)) = state.pop2_extra()?;
                let v1 = apply_pending_canonicalization(builder, intrinsics, v1, i1);
                let v2 = apply_pending_canonicalization(builder, intrinsics, v2, i2);
                let (v1, v2) = (v1.into_int_value(), v2.into_int_value());
                let res = builder.build_int_add(v1, v2, &state.var_name());
                state.push1(res);
            }
            Operator::I8x16Add => {
                let ((v1, i1), (v2, i2)) = state.pop2_extra()?;
                let (v1, _) = v128_into_i8x16(builder, intrinsics, v1, i1);
                let (v2, _) = v128_into_i8x16(builder, intrinsics, v2, i2);
                let res = builder.build_int_add(v1, v2, &state.var_name());
                let res = builder.build_bitcast(res, intrinsics.i128_ty, "");
                state.push1(res);
            }
            Operator::I16x8Add => {
                let ((v1, i1), (v2, i2)) = state.pop2_extra()?;
                let (v1, _) = v128_into_i16x8(builder, intrinsics, v1, i1);
                let (v2, _) = v128_into_i16x8(builder, intrinsics, v2, i2);
                let res = builder.build_int_add(v1, v2, &state.var_name());
                let res = builder.build_bitcast(res, intrinsics.i128_ty, "");
                state.push1(res);
            }
            Operator::I32x4Add => {
                let ((v1, i1), (v2, i2)) = state.pop2_extra()?;
                let (v1, _) = v128_into_i32x4(builder, intrinsics, v1, i1);
                let (v2, _) = v128_into_i32x4(builder, intrinsics, v2, i2);
                let res = builder.build_int_add(v1, v2, &state.var_name());
                let res = builder.build_bitcast(res, intrinsics.i128_ty, "");
                state.push1(res);
            }
            Operator::I64x2Add => {
                let ((v1, i1), (v2, i2)) = state.pop2_extra()?;
                let (v1, _) = v128_into_i64x2(builder, intrinsics, v1, i1);
                let (v2, _) = v128_into_i64x2(builder, intrinsics, v2, i2);
                let res = builder.build_int_add(v1, v2, &state.var_name());
                let res = builder.build_bitcast(res, intrinsics.i128_ty, "");
                state.push1(res);
            }
            Operator::I8x16AddSaturateS => {
                let ((v1, i1), (v2, i2)) = state.pop2_extra()?;
                let (v1, _) = v128_into_i8x16(builder, intrinsics, v1, i1);
                let (v2, _) = v128_into_i8x16(builder, intrinsics, v2, i2);
                let res = builder
                    .build_call(
                        intrinsics.sadd_sat_i8x16,
                        &[v1.as_basic_value_enum(), v2.as_basic_value_enum()],
                        &state.var_name(),
                    )
                    .try_as_basic_value()
                    .left()
                    .unwrap();
                let res = builder.build_bitcast(res, intrinsics.i128_ty, "");
                state.push1(res);
            }
            Operator::I16x8AddSaturateS => {
                let ((v1, i1), (v2, i2)) = state.pop2_extra()?;
                let (v1, _) = v128_into_i16x8(builder, intrinsics, v1, i1);
                let (v2, _) = v128_into_i16x8(builder, intrinsics, v2, i2);
                let res = builder
                    .build_call(
                        intrinsics.sadd_sat_i16x8,
                        &[v1.as_basic_value_enum(), v2.as_basic_value_enum()],
                        &state.var_name(),
                    )
                    .try_as_basic_value()
                    .left()
                    .unwrap();
                let res = builder.build_bitcast(res, intrinsics.i128_ty, "");
                state.push1(res);
            }
            Operator::I8x16AddSaturateU => {
                let ((v1, i1), (v2, i2)) = state.pop2_extra()?;
                let (v1, _) = v128_into_i8x16(builder, intrinsics, v1, i1);
                let (v2, _) = v128_into_i8x16(builder, intrinsics, v2, i2);
                let res = builder
                    .build_call(
                        intrinsics.uadd_sat_i8x16,
                        &[v1.as_basic_value_enum(), v2.as_basic_value_enum()],
                        &state.var_name(),
                    )
                    .try_as_basic_value()
                    .left()
                    .unwrap();
                let res = builder.build_bitcast(res, intrinsics.i128_ty, "");
                state.push1(res);
            }
            Operator::I16x8AddSaturateU => {
                let ((v1, i1), (v2, i2)) = state.pop2_extra()?;
                let (v1, _) = v128_into_i16x8(builder, intrinsics, v1, i1);
                let (v2, _) = v128_into_i16x8(builder, intrinsics, v2, i2);
                let res = builder
                    .build_call(
                        intrinsics.uadd_sat_i16x8,
                        &[v1.as_basic_value_enum(), v2.as_basic_value_enum()],
                        &state.var_name(),
                    )
                    .try_as_basic_value()
                    .left()
                    .unwrap();
                let res = builder.build_bitcast(res, intrinsics.i128_ty, "");
                state.push1(res);
            }
            Operator::I32Sub | Operator::I64Sub => {
                let ((v1, i1), (v2, i2)) = state.pop2_extra()?;
                let v1 = apply_pending_canonicalization(builder, intrinsics, v1, i1);
                let v2 = apply_pending_canonicalization(builder, intrinsics, v2, i2);
                let (v1, v2) = (v1.into_int_value(), v2.into_int_value());
                let res = builder.build_int_sub(v1, v2, &state.var_name());
                state.push1(res);
            }
            Operator::I8x16Sub => {
                let ((v1, i1), (v2, i2)) = state.pop2_extra()?;
                let (v1, _) = v128_into_i8x16(builder, intrinsics, v1, i1);
                let (v2, _) = v128_into_i8x16(builder, intrinsics, v2, i2);
                let res = builder.build_int_sub(v1, v2, &state.var_name());
                let res = builder.build_bitcast(res, intrinsics.i128_ty, "");
                state.push1(res);
            }
            Operator::I16x8Sub => {
                let ((v1, i1), (v2, i2)) = state.pop2_extra()?;
                let (v1, _) = v128_into_i16x8(builder, intrinsics, v1, i1);
                let (v2, _) = v128_into_i16x8(builder, intrinsics, v2, i2);
                let res = builder.build_int_sub(v1, v2, &state.var_name());
                let res = builder.build_bitcast(res, intrinsics.i128_ty, "");
                state.push1(res);
            }
            Operator::I32x4Sub => {
                let ((v1, i1), (v2, i2)) = state.pop2_extra()?;
                let (v1, _) = v128_into_i32x4(builder, intrinsics, v1, i1);
                let (v2, _) = v128_into_i32x4(builder, intrinsics, v2, i2);
                let res = builder.build_int_sub(v1, v2, &state.var_name());
                let res = builder.build_bitcast(res, intrinsics.i128_ty, "");
                state.push1(res);
            }
            Operator::I64x2Sub => {
                let ((v1, i1), (v2, i2)) = state.pop2_extra()?;
                let (v1, _) = v128_into_i64x2(builder, intrinsics, v1, i1);
                let (v2, _) = v128_into_i64x2(builder, intrinsics, v2, i2);
                let res = builder.build_int_sub(v1, v2, &state.var_name());
                let res = builder.build_bitcast(res, intrinsics.i128_ty, "");
                state.push1(res);
            }
            Operator::I8x16SubSaturateS => {
                let ((v1, i1), (v2, i2)) = state.pop2_extra()?;
                let (v1, _) = v128_into_i8x16(builder, intrinsics, v1, i1);
                let (v2, _) = v128_into_i8x16(builder, intrinsics, v2, i2);
                let res = builder
                    .build_call(
                        intrinsics.ssub_sat_i8x16,
                        &[v1.as_basic_value_enum(), v2.as_basic_value_enum()],
                        &state.var_name(),
                    )
                    .try_as_basic_value()
                    .left()
                    .unwrap();
                let res = builder.build_bitcast(res, intrinsics.i128_ty, "");
                state.push1(res);
            }
            Operator::I16x8SubSaturateS => {
                let ((v1, i1), (v2, i2)) = state.pop2_extra()?;
                let (v1, _) = v128_into_i16x8(builder, intrinsics, v1, i1);
                let (v2, _) = v128_into_i16x8(builder, intrinsics, v2, i2);
                let res = builder
                    .build_call(
                        intrinsics.ssub_sat_i16x8,
                        &[v1.as_basic_value_enum(), v2.as_basic_value_enum()],
                        &state.var_name(),
                    )
                    .try_as_basic_value()
                    .left()
                    .unwrap();
                let res = builder.build_bitcast(res, intrinsics.i128_ty, "");
                state.push1(res);
            }
            Operator::I8x16SubSaturateU => {
                let ((v1, i1), (v2, i2)) = state.pop2_extra()?;
                let (v1, _) = v128_into_i8x16(builder, intrinsics, v1, i1);
                let (v2, _) = v128_into_i8x16(builder, intrinsics, v2, i2);
                let res = builder
                    .build_call(
                        intrinsics.usub_sat_i8x16,
                        &[v1.as_basic_value_enum(), v2.as_basic_value_enum()],
                        &state.var_name(),
                    )
                    .try_as_basic_value()
                    .left()
                    .unwrap();
                let res = builder.build_bitcast(res, intrinsics.i128_ty, "");
                state.push1(res);
            }
            Operator::I16x8SubSaturateU => {
                let ((v1, i1), (v2, i2)) = state.pop2_extra()?;
                let (v1, _) = v128_into_i16x8(builder, intrinsics, v1, i1);
                let (v2, _) = v128_into_i16x8(builder, intrinsics, v2, i2);
                let res = builder
                    .build_call(
                        intrinsics.usub_sat_i16x8,
                        &[v1.as_basic_value_enum(), v2.as_basic_value_enum()],
                        &state.var_name(),
                    )
                    .try_as_basic_value()
                    .left()
                    .unwrap();
                let res = builder.build_bitcast(res, intrinsics.i128_ty, "");
                state.push1(res);
            }
            Operator::I32Mul | Operator::I64Mul => {
                let ((v1, i1), (v2, i2)) = state.pop2_extra()?;
                let v1 = apply_pending_canonicalization(builder, intrinsics, v1, i1);
                let v2 = apply_pending_canonicalization(builder, intrinsics, v2, i2);
                let (v1, v2) = (v1.into_int_value(), v2.into_int_value());
                let res = builder.build_int_mul(v1, v2, &state.var_name());
                state.push1(res);
            }
            Operator::I8x16Mul => {
                let ((v1, i1), (v2, i2)) = state.pop2_extra()?;
                let (v1, _) = v128_into_i8x16(builder, intrinsics, v1, i1);
                let (v2, _) = v128_into_i8x16(builder, intrinsics, v2, i2);
                let res = builder.build_int_mul(v1, v2, &state.var_name());
                let res = builder.build_bitcast(res, intrinsics.i128_ty, "");
                state.push1(res);
            }
            Operator::I16x8Mul => {
                let ((v1, i1), (v2, i2)) = state.pop2_extra()?;
                let (v1, _) = v128_into_i16x8(builder, intrinsics, v1, i1);
                let (v2, _) = v128_into_i16x8(builder, intrinsics, v2, i2);
                let res = builder.build_int_mul(v1, v2, &state.var_name());
                let res = builder.build_bitcast(res, intrinsics.i128_ty, "");
                state.push1(res);
            }
            Operator::I32x4Mul => {
                let ((v1, i1), (v2, i2)) = state.pop2_extra()?;
                let (v1, _) = v128_into_i32x4(builder, intrinsics, v1, i1);
                let (v2, _) = v128_into_i32x4(builder, intrinsics, v2, i2);
                let res = builder.build_int_mul(v1, v2, &state.var_name());
                let res = builder.build_bitcast(res, intrinsics.i128_ty, "");
                state.push1(res);
            }
            Operator::I32DivS | Operator::I64DivS => {
                let ((v1, i1), (v2, i2)) = state.pop2_extra()?;
                let v1 = apply_pending_canonicalization(builder, intrinsics, v1, i1);
                let v2 = apply_pending_canonicalization(builder, intrinsics, v2, i2);
                let (v1, v2) = (v1.into_int_value(), v2.into_int_value());

                trap_if_zero_or_overflow(builder, intrinsics, context, &function, v1, v2);

                let res = builder.build_int_signed_div(v1, v2, &state.var_name());
                state.push1(res);
            }
            Operator::I32DivU | Operator::I64DivU => {
                let ((v1, i1), (v2, i2)) = state.pop2_extra()?;
                let v1 = apply_pending_canonicalization(builder, intrinsics, v1, i1);
                let v2 = apply_pending_canonicalization(builder, intrinsics, v2, i2);
                let (v1, v2) = (v1.into_int_value(), v2.into_int_value());

                trap_if_zero(builder, intrinsics, context, &function, v2);

                let res = builder.build_int_unsigned_div(v1, v2, &state.var_name());
                state.push1(res);
            }
            Operator::I32RemS | Operator::I64RemS => {
                let ((v1, i1), (v2, i2)) = state.pop2_extra()?;
                let v1 = apply_pending_canonicalization(builder, intrinsics, v1, i1);
                let v2 = apply_pending_canonicalization(builder, intrinsics, v2, i2);
                let (v1, v2) = (v1.into_int_value(), v2.into_int_value());
                let int_type = v1.get_type();
                let (min_value, neg_one_value) = if int_type == intrinsics.i32_ty {
                    let min_value = int_type.const_int(i32::min_value() as u64, false);
                    let neg_one_value = int_type.const_int(-1i32 as u32 as u64, false);
                    (min_value, neg_one_value)
                } else if int_type == intrinsics.i64_ty {
                    let min_value = int_type.const_int(i64::min_value() as u64, false);
                    let neg_one_value = int_type.const_int(-1i64 as u64, false);
                    (min_value, neg_one_value)
                } else {
                    unreachable!()
                };

                trap_if_zero(builder, intrinsics, context, &function, v2);

                // "Overflow also leads to undefined behavior; this is a rare
                // case, but can occur, for example, by taking the remainder of
                // a 32-bit division of -2147483648 by -1. (The remainder
                // doesn’t actually overflow, but this rule lets srem be
                // implemented using instructions that return both the result
                // of the division and the remainder.)"
                //   -- https://llvm.org/docs/LangRef.html#srem-instruction
                //
                // In Wasm, the i32.rem_s i32.const -2147483648 i32.const -1 is
                // i32.const 0. We implement this by swapping out the left value
                // for 0 in this case.
                let will_overflow = builder.build_and(
                    builder.build_int_compare(IntPredicate::EQ, v1, min_value, "left_is_min"),
                    builder.build_int_compare(
                        IntPredicate::EQ,
                        v2,
                        neg_one_value,
                        "right_is_neg_one",
                    ),
                    "srem_will_overflow",
                );
                let v1 = builder
                    .build_select(will_overflow, int_type.const_zero(), v1, "")
                    .into_int_value();
                let res = builder.build_int_signed_rem(v1, v2, &state.var_name());
                state.push1(res);
            }
            Operator::I32RemU | Operator::I64RemU => {
                let ((v1, i1), (v2, i2)) = state.pop2_extra()?;
                let v1 = apply_pending_canonicalization(builder, intrinsics, v1, i1);
                let v2 = apply_pending_canonicalization(builder, intrinsics, v2, i2);
                let (v1, v2) = (v1.into_int_value(), v2.into_int_value());

                trap_if_zero(builder, intrinsics, context, &function, v2);

                let res = builder.build_int_unsigned_rem(v1, v2, &state.var_name());
                state.push1(res);
            }
            Operator::I32And | Operator::I64And | Operator::V128And => {
                let ((v1, i1), (v2, i2)) = state.pop2_extra()?;
                let v1 = apply_pending_canonicalization(builder, intrinsics, v1, i1);
                let v2 = apply_pending_canonicalization(builder, intrinsics, v2, i2);
                let (v1, v2) = (v1.into_int_value(), v2.into_int_value());
                let res = builder.build_and(v1, v2, &state.var_name());
                state.push1(res);
            }
            Operator::I32Or | Operator::I64Or | Operator::V128Or => {
                let ((v1, i1), (v2, i2)) = state.pop2_extra()?;
                let v1 = apply_pending_canonicalization(builder, intrinsics, v1, i1);
                let v2 = apply_pending_canonicalization(builder, intrinsics, v2, i2);
                let (v1, v2) = (v1.into_int_value(), v2.into_int_value());
                let res = builder.build_or(v1, v2, &state.var_name());
                state.push1(res);
            }
            Operator::I32Xor | Operator::I64Xor | Operator::V128Xor => {
                let ((v1, i1), (v2, i2)) = state.pop2_extra()?;
                let v1 = apply_pending_canonicalization(builder, intrinsics, v1, i1);
                let v2 = apply_pending_canonicalization(builder, intrinsics, v2, i2);
                let (v1, v2) = (v1.into_int_value(), v2.into_int_value());
                let res = builder.build_xor(v1, v2, &state.var_name());
                state.push1(res);
            }
            Operator::V128Bitselect => {
                let ((v1, i1), (v2, i2), (cond, cond_info)) = state.pop3_extra()?;
                let v1 = apply_pending_canonicalization(builder, intrinsics, v1, i1);
                let v2 = apply_pending_canonicalization(builder, intrinsics, v2, i2);
                let cond = apply_pending_canonicalization(builder, intrinsics, cond, cond_info);
                let v1 = builder
                    .build_bitcast(v1, intrinsics.i1x128_ty, "")
                    .into_vector_value();
                let v2 = builder
                    .build_bitcast(v2, intrinsics.i1x128_ty, "")
                    .into_vector_value();
                let cond = builder
                    .build_bitcast(cond, intrinsics.i1x128_ty, "")
                    .into_vector_value();
                let res = builder.build_select(cond, v1, v2, &state.var_name());
                let res = builder.build_bitcast(res, intrinsics.i128_ty, "");
                state.push1(res);
            }
            Operator::I32Shl | Operator::I64Shl => {
                let ((v1, i1), (v2, i2)) = state.pop2_extra()?;
                let v1 = apply_pending_canonicalization(builder, intrinsics, v1, i1);
                let v2 = apply_pending_canonicalization(builder, intrinsics, v2, i2);
                let (v1, v2) = (v1.into_int_value(), v2.into_int_value());
                // TODO: missing 'and' of v2?
                let res = builder.build_left_shift(v1, v2, &state.var_name());
                state.push1(res);
            }
            Operator::I8x16Shl => {
                let ((v1, i1), (v2, i2)) = state.pop2_extra()?;
                let (v1, _) = v128_into_i8x16(builder, intrinsics, v1, i1);
                let v2 = apply_pending_canonicalization(builder, intrinsics, v2, i2);
                let v2 = v2.into_int_value();
                let v2 = builder.build_and(v2, intrinsics.i32_ty.const_int(7, false), "");
                let v2 = builder.build_int_truncate(v2, intrinsics.i8_ty, "");
                let v2 = splat_vector(
                    builder,
                    intrinsics,
                    v2.as_basic_value_enum(),
                    intrinsics.i8x16_ty,
                    "",
                );
                let res = builder.build_left_shift(v1, v2, &state.var_name());
                let res = builder.build_bitcast(res, intrinsics.i128_ty, "");
                state.push1(res);
            }
            Operator::I16x8Shl => {
                let ((v1, i1), (v2, i2)) = state.pop2_extra()?;
                let (v1, _) = v128_into_i16x8(builder, intrinsics, v1, i1);
                let v2 = apply_pending_canonicalization(builder, intrinsics, v2, i2);
                let v2 = v2.into_int_value();
                let v2 = builder.build_and(v2, intrinsics.i32_ty.const_int(15, false), "");
                let v2 = builder.build_int_truncate(v2, intrinsics.i16_ty, "");
                let v2 = splat_vector(
                    builder,
                    intrinsics,
                    v2.as_basic_value_enum(),
                    intrinsics.i16x8_ty,
                    "",
                );
                let res = builder.build_left_shift(v1, v2, &state.var_name());
                let res = builder.build_bitcast(res, intrinsics.i128_ty, "");
                state.push1(res);
            }
            Operator::I32x4Shl => {
                let ((v1, i1), (v2, i2)) = state.pop2_extra()?;
                let (v1, _) = v128_into_i32x4(builder, intrinsics, v1, i1);
                let v2 = apply_pending_canonicalization(builder, intrinsics, v2, i2);
                let v2 = v2.into_int_value();
                let v2 = builder.build_and(v2, intrinsics.i32_ty.const_int(31, false), "");
                let v2 = splat_vector(
                    builder,
                    intrinsics,
                    v2.as_basic_value_enum(),
                    intrinsics.i32x4_ty,
                    "",
                );
                let res = builder.build_left_shift(v1, v2, &state.var_name());
                let res = builder.build_bitcast(res, intrinsics.i128_ty, "");
                state.push1(res);
            }
            Operator::I64x2Shl => {
                let ((v1, i1), (v2, i2)) = state.pop2_extra()?;
                let (v1, _) = v128_into_i64x2(builder, intrinsics, v1, i1);
                let v2 = apply_pending_canonicalization(builder, intrinsics, v2, i2);
                let v2 = v2.into_int_value();
                let v2 = builder.build_and(v2, intrinsics.i32_ty.const_int(63, false), "");
                let v2 = builder.build_int_z_extend(v2, intrinsics.i64_ty, "");
                let v2 = splat_vector(
                    builder,
                    intrinsics,
                    v2.as_basic_value_enum(),
                    intrinsics.i64x2_ty,
                    "",
                );
                let res = builder.build_left_shift(v1, v2, &state.var_name());
                let res = builder.build_bitcast(res, intrinsics.i128_ty, "");
                state.push1(res);
            }
            Operator::I32ShrS | Operator::I64ShrS => {
                let ((v1, i1), (v2, i2)) = state.pop2_extra()?;
                let v1 = apply_pending_canonicalization(builder, intrinsics, v1, i1);
                let v2 = apply_pending_canonicalization(builder, intrinsics, v2, i2);
                let (v1, v2) = (v1.into_int_value(), v2.into_int_value());
                // TODO: check wasm spec, is this missing v2 mod LaneBits?
                let res = builder.build_right_shift(v1, v2, true, &state.var_name());
                state.push1(res);
            }
            Operator::I8x16ShrS => {
                let ((v1, i1), (v2, i2)) = state.pop2_extra()?;
                let (v1, _) = v128_into_i8x16(builder, intrinsics, v1, i1);
                let v2 = apply_pending_canonicalization(builder, intrinsics, v2, i2);
                let v2 = v2.into_int_value();
                let v2 = builder.build_and(v2, intrinsics.i32_ty.const_int(7, false), "");
                let v2 = builder.build_int_truncate(v2, intrinsics.i8_ty, "");
                let v2 = splat_vector(
                    builder,
                    intrinsics,
                    v2.as_basic_value_enum(),
                    intrinsics.i8x16_ty,
                    "",
                );
                let res = builder.build_right_shift(v1, v2, true, &state.var_name());
                let res = builder.build_bitcast(res, intrinsics.i128_ty, "");
                state.push1(res);
            }
            Operator::I16x8ShrS => {
                let ((v1, i1), (v2, i2)) = state.pop2_extra()?;
                let (v1, _) = v128_into_i16x8(builder, intrinsics, v1, i1);
                let v2 = apply_pending_canonicalization(builder, intrinsics, v2, i2);
                let v2 = v2.into_int_value();
                let v2 = builder.build_and(v2, intrinsics.i32_ty.const_int(15, false), "");
                let v2 = builder.build_int_truncate(v2, intrinsics.i16_ty, "");
                let v2 = splat_vector(
                    builder,
                    intrinsics,
                    v2.as_basic_value_enum(),
                    intrinsics.i16x8_ty,
                    "",
                );
                let res = builder.build_right_shift(v1, v2, true, &state.var_name());
                let res = builder.build_bitcast(res, intrinsics.i128_ty, "");
                state.push1(res);
            }
            Operator::I32x4ShrS => {
                let ((v1, i1), (v2, i2)) = state.pop2_extra()?;
                let (v1, _) = v128_into_i32x4(builder, intrinsics, v1, i1);
                let v2 = apply_pending_canonicalization(builder, intrinsics, v2, i2);
                let v2 = v2.into_int_value();
                let v2 = builder.build_and(v2, intrinsics.i32_ty.const_int(31, false), "");
                let v2 = splat_vector(
                    builder,
                    intrinsics,
                    v2.as_basic_value_enum(),
                    intrinsics.i32x4_ty,
                    "",
                );
                let res = builder.build_right_shift(v1, v2, true, &state.var_name());
                let res = builder.build_bitcast(res, intrinsics.i128_ty, "");
                state.push1(res);
            }
            Operator::I64x2ShrS => {
                let ((v1, i1), (v2, i2)) = state.pop2_extra()?;
                let (v1, _) = v128_into_i64x2(builder, intrinsics, v1, i1);
                let v2 = apply_pending_canonicalization(builder, intrinsics, v2, i2);
                let v2 = v2.into_int_value();
                let v2 = builder.build_and(v2, intrinsics.i32_ty.const_int(63, false), "");
                let v2 = builder.build_int_z_extend(v2, intrinsics.i64_ty, "");
                let v2 = splat_vector(
                    builder,
                    intrinsics,
                    v2.as_basic_value_enum(),
                    intrinsics.i64x2_ty,
                    "",
                );
                let res = builder.build_right_shift(v1, v2, true, &state.var_name());
                let res = builder.build_bitcast(res, intrinsics.i128_ty, "");
                state.push1(res);
            }
            Operator::I32ShrU | Operator::I64ShrU => {
                let ((v1, i1), (v2, i2)) = state.pop2_extra()?;
                let v1 = apply_pending_canonicalization(builder, intrinsics, v1, i1);
                let v2 = apply_pending_canonicalization(builder, intrinsics, v2, i2);
                let (v1, v2) = (v1.into_int_value(), v2.into_int_value());
                let res = builder.build_right_shift(v1, v2, false, &state.var_name());
                state.push1(res);
            }
            Operator::I8x16ShrU => {
                let ((v1, i1), (v2, i2)) = state.pop2_extra()?;
                let (v1, _) = v128_into_i8x16(builder, intrinsics, v1, i1);
                let v2 = apply_pending_canonicalization(builder, intrinsics, v2, i2);
                let v2 = v2.into_int_value();
                let v2 = builder.build_and(v2, intrinsics.i32_ty.const_int(7, false), "");
                let v2 = builder.build_int_truncate(v2, intrinsics.i8_ty, "");
                let v2 = splat_vector(
                    builder,
                    intrinsics,
                    v2.as_basic_value_enum(),
                    intrinsics.i8x16_ty,
                    "",
                );
                let res = builder.build_right_shift(v1, v2, false, &state.var_name());
                let res = builder.build_bitcast(res, intrinsics.i128_ty, "");
                state.push1(res);
            }
            Operator::I16x8ShrU => {
                let ((v1, i1), (v2, i2)) = state.pop2_extra()?;
                let (v1, _) = v128_into_i16x8(builder, intrinsics, v1, i1);
                let v2 = apply_pending_canonicalization(builder, intrinsics, v2, i2);
                let v2 = v2.into_int_value();
                let v2 = builder.build_and(v2, intrinsics.i32_ty.const_int(15, false), "");
                let v2 = builder.build_int_truncate(v2, intrinsics.i16_ty, "");
                let v2 = splat_vector(
                    builder,
                    intrinsics,
                    v2.as_basic_value_enum(),
                    intrinsics.i16x8_ty,
                    "",
                );
                let res = builder.build_right_shift(v1, v2, false, &state.var_name());
                let res = builder.build_bitcast(res, intrinsics.i128_ty, "");
                state.push1(res);
            }
            Operator::I32x4ShrU => {
                let ((v1, i1), (v2, i2)) = state.pop2_extra()?;
                let (v1, _) = v128_into_i32x4(builder, intrinsics, v1, i1);
                let v2 = apply_pending_canonicalization(builder, intrinsics, v2, i2);
                let v2 = v2.into_int_value();
                let v2 = builder.build_and(v2, intrinsics.i32_ty.const_int(31, false), "");
                let v2 = splat_vector(
                    builder,
                    intrinsics,
                    v2.as_basic_value_enum(),
                    intrinsics.i32x4_ty,
                    "",
                );
                let res = builder.build_right_shift(v1, v2, false, &state.var_name());
                let res = builder.build_bitcast(res, intrinsics.i128_ty, "");
                state.push1(res);
            }
            Operator::I64x2ShrU => {
                let ((v1, i1), (v2, i2)) = state.pop2_extra()?;
                let (v1, _) = v128_into_i64x2(builder, intrinsics, v1, i1);
                let v2 = apply_pending_canonicalization(builder, intrinsics, v2, i2);
                let v2 = v2.into_int_value();
                let v2 = builder.build_and(v2, intrinsics.i32_ty.const_int(63, false), "");
                let v2 = builder.build_int_z_extend(v2, intrinsics.i64_ty, "");
                let v2 = splat_vector(
                    builder,
                    intrinsics,
                    v2.as_basic_value_enum(),
                    intrinsics.i64x2_ty,
                    "",
                );
                let res = builder.build_right_shift(v1, v2, false, &state.var_name());
                let res = builder.build_bitcast(res, intrinsics.i128_ty, "");
                state.push1(res);
            }
            Operator::I32Rotl => {
                let ((v1, i1), (v2, i2)) = state.pop2_extra()?;
                let v1 = apply_pending_canonicalization(builder, intrinsics, v1, i1);
                let v2 = apply_pending_canonicalization(builder, intrinsics, v2, i2);
                let (v1, v2) = (v1.into_int_value(), v2.into_int_value());
                let lhs = builder.build_left_shift(v1, v2, &state.var_name());
                let rhs = {
                    let int_width = intrinsics.i32_ty.const_int(32 as u64, false);
                    let rhs = builder.build_int_sub(int_width, v2, &state.var_name());
                    builder.build_right_shift(v1, rhs, false, &state.var_name())
                };
                let res = builder.build_or(lhs, rhs, &state.var_name());
                state.push1(res);
            }
            Operator::I64Rotl => {
                let ((v1, i1), (v2, i2)) = state.pop2_extra()?;
                let v1 = apply_pending_canonicalization(builder, intrinsics, v1, i1);
                let v2 = apply_pending_canonicalization(builder, intrinsics, v2, i2);
                let (v1, v2) = (v1.into_int_value(), v2.into_int_value());
                let lhs = builder.build_left_shift(v1, v2, &state.var_name());
                let rhs = {
                    let int_width = intrinsics.i64_ty.const_int(64 as u64, false);
                    let rhs = builder.build_int_sub(int_width, v2, &state.var_name());
                    builder.build_right_shift(v1, rhs, false, &state.var_name())
                };
                let res = builder.build_or(lhs, rhs, &state.var_name());
                state.push1(res);
            }
            Operator::I32Rotr => {
                let ((v1, i1), (v2, i2)) = state.pop2_extra()?;
                let v1 = apply_pending_canonicalization(builder, intrinsics, v1, i1);
                let v2 = apply_pending_canonicalization(builder, intrinsics, v2, i2);
                let (v1, v2) = (v1.into_int_value(), v2.into_int_value());
                let lhs = builder.build_right_shift(v1, v2, false, &state.var_name());
                let rhs = {
                    let int_width = intrinsics.i32_ty.const_int(32 as u64, false);
                    let rhs = builder.build_int_sub(int_width, v2, &state.var_name());
                    builder.build_left_shift(v1, rhs, &state.var_name())
                };
                let res = builder.build_or(lhs, rhs, &state.var_name());
                state.push1(res);
            }
            Operator::I64Rotr => {
                let ((v1, i1), (v2, i2)) = state.pop2_extra()?;
                let v1 = apply_pending_canonicalization(builder, intrinsics, v1, i1);
                let v2 = apply_pending_canonicalization(builder, intrinsics, v2, i2);
                let (v1, v2) = (v1.into_int_value(), v2.into_int_value());
                let lhs = builder.build_right_shift(v1, v2, false, &state.var_name());
                let rhs = {
                    let int_width = intrinsics.i64_ty.const_int(64 as u64, false);
                    let rhs = builder.build_int_sub(int_width, v2, &state.var_name());
                    builder.build_left_shift(v1, rhs, &state.var_name())
                };
                let res = builder.build_or(lhs, rhs, &state.var_name());
                state.push1(res);
            }
            Operator::I32Clz => {
                let (input, info) = state.pop1_extra()?;
                let input = apply_pending_canonicalization(builder, intrinsics, input, info);
                let is_zero_undef = intrinsics.i1_zero.as_basic_value_enum();
                let res = builder
                    .build_call(
                        intrinsics.ctlz_i32,
                        &[input, is_zero_undef],
                        &state.var_name(),
                    )
                    .try_as_basic_value()
                    .left()
                    .unwrap();
                state.push1_extra(res, ExtraInfo::arithmetic_f32());
            }
            Operator::I64Clz => {
                let (input, info) = state.pop1_extra()?;
                let input = apply_pending_canonicalization(builder, intrinsics, input, info);
                let is_zero_undef = intrinsics.i1_zero.as_basic_value_enum();
                let res = builder
                    .build_call(
                        intrinsics.ctlz_i64,
                        &[input, is_zero_undef],
                        &state.var_name(),
                    )
                    .try_as_basic_value()
                    .left()
                    .unwrap();
                state.push1_extra(res, ExtraInfo::arithmetic_f64());
            }
            Operator::I32Ctz => {
                let (input, info) = state.pop1_extra()?;
                let input = apply_pending_canonicalization(builder, intrinsics, input, info);
                let is_zero_undef = intrinsics.i1_zero.as_basic_value_enum();
                let res = builder
                    .build_call(
                        intrinsics.cttz_i32,
                        &[input, is_zero_undef],
                        &state.var_name(),
                    )
                    .try_as_basic_value()
                    .left()
                    .unwrap();
                state.push1_extra(res, ExtraInfo::arithmetic_f32());
            }
            Operator::I64Ctz => {
                let (input, info) = state.pop1_extra()?;
                let input = apply_pending_canonicalization(builder, intrinsics, input, info);
                let is_zero_undef = intrinsics.i1_zero.as_basic_value_enum();
                let res = builder
                    .build_call(
                        intrinsics.cttz_i64,
                        &[input, is_zero_undef],
                        &state.var_name(),
                    )
                    .try_as_basic_value()
                    .left()
                    .unwrap();
                state.push1_extra(res, ExtraInfo::arithmetic_f64());
            }
            Operator::I32Popcnt => {
                let (input, info) = state.pop1_extra()?;
                let input = apply_pending_canonicalization(builder, intrinsics, input, info);
                let res = builder
                    .build_call(intrinsics.ctpop_i32, &[input], &state.var_name())
                    .try_as_basic_value()
                    .left()
                    .unwrap();
                state.push1_extra(res, ExtraInfo::arithmetic_f32());
            }
            Operator::I64Popcnt => {
                let (input, info) = state.pop1_extra()?;
                let input = apply_pending_canonicalization(builder, intrinsics, input, info);
                let res = builder
                    .build_call(intrinsics.ctpop_i64, &[input], &state.var_name())
                    .try_as_basic_value()
                    .left()
                    .unwrap();
                state.push1_extra(res, ExtraInfo::arithmetic_f64());
            }
            Operator::I32Eqz => {
                let input = state.pop1()?.into_int_value();
                let cond = builder.build_int_compare(
                    IntPredicate::EQ,
                    input,
                    intrinsics.i32_zero,
                    &state.var_name(),
                );
                let res = builder.build_int_z_extend(cond, intrinsics.i32_ty, &state.var_name());
                state.push1_extra(res, ExtraInfo::arithmetic_f32());
            }
            Operator::I64Eqz => {
                let input = state.pop1()?.into_int_value();
                let cond = builder.build_int_compare(
                    IntPredicate::EQ,
                    input,
                    intrinsics.i64_zero,
                    &state.var_name(),
                );
                let res = builder.build_int_z_extend(cond, intrinsics.i32_ty, &state.var_name());
                state.push1_extra(res, ExtraInfo::arithmetic_f64());
            }

            /***************************
             * Floating-Point Arithmetic instructions.
             * https://github.com/sunfishcode/wasm-reference-manual/blob/master/WebAssembly.md#floating-point-arithmetic-instructions
             ***************************/
            Operator::F32Add => {
                let ((v1, i1), (v2, i2)) = state.pop2_extra()?;
                let (v1, v2) = (v1.into_float_value(), v2.into_float_value());
                let res = builder.build_float_add(v1, v2, &state.var_name());
                state.push1_extra(
                    res,
                    (i1.strip_pending() & i2.strip_pending()) | ExtraInfo::pending_f32_nan(),
                );
            }
            Operator::F64Add => {
                let ((v1, i1), (v2, i2)) = state.pop2_extra()?;
                let (v1, v2) = (v1.into_float_value(), v2.into_float_value());
                let res = builder.build_float_add(v1, v2, &state.var_name());
                state.push1_extra(
                    res,
                    (i1.strip_pending() & i2.strip_pending()) | ExtraInfo::pending_f64_nan(),
                );
            }
            Operator::F32x4Add => {
                let ((v1, i1), (v2, i2)) = state.pop2_extra()?;
                let (v1, i1) = v128_into_f32x4(builder, intrinsics, v1, i1);
                let (v2, i2) = v128_into_f32x4(builder, intrinsics, v2, i2);
                let res = builder.build_float_add(v1, v2, &state.var_name());
                let res = builder.build_bitcast(res, intrinsics.i128_ty, "");
                state.push1_extra(
                    res,
                    (i1.strip_pending() & i2.strip_pending()) | ExtraInfo::pending_f32_nan(),
                );
            }
            Operator::F64x2Add => {
                let ((v1, i1), (v2, i2)) = state.pop2_extra()?;
                let (v1, i1) = v128_into_f64x2(builder, intrinsics, v1, i1);
                let (v2, i2) = v128_into_f64x2(builder, intrinsics, v2, i2);
                let res = builder.build_float_add(v1, v2, &state.var_name());
                let res = builder.build_bitcast(res, intrinsics.i128_ty, "");
                state.push1_extra(
                    res,
                    (i1.strip_pending() & i2.strip_pending()) | ExtraInfo::pending_f64_nan(),
                );
            }
            Operator::F32Sub => {
                let ((v1, i1), (v2, i2)) = state.pop2_extra()?;
                let (v1, v2) = (v1.into_float_value(), v2.into_float_value());
                let res = builder.build_float_sub(v1, v2, &state.var_name());
                state.push1_extra(
                    res,
                    (i1.strip_pending() & i2.strip_pending()) | ExtraInfo::pending_f32_nan(),
                );
            }
            Operator::F64Sub => {
                let ((v1, i1), (v2, i2)) = state.pop2_extra()?;
                let (v1, v2) = (v1.into_float_value(), v2.into_float_value());
                let res = builder.build_float_sub(v1, v2, &state.var_name());
                state.push1_extra(
                    res,
                    (i1.strip_pending() & i2.strip_pending()) | ExtraInfo::pending_f64_nan(),
                );
            }
            Operator::F32x4Sub => {
                let ((v1, i1), (v2, i2)) = state.pop2_extra()?;
                let (v1, i1) = v128_into_f32x4(builder, intrinsics, v1, i1);
                let (v2, i2) = v128_into_f32x4(builder, intrinsics, v2, i2);
                let res = builder.build_float_sub(v1, v2, &state.var_name());
                let res = builder.build_bitcast(res, intrinsics.i128_ty, "");
                state.push1_extra(
                    res,
                    (i1.strip_pending() & i2.strip_pending()) | ExtraInfo::pending_f32_nan(),
                );
            }
            Operator::F64x2Sub => {
                let ((v1, i1), (v2, i2)) = state.pop2_extra()?;
                let (v1, i1) = v128_into_f64x2(builder, intrinsics, v1, i1);
                let (v2, i2) = v128_into_f64x2(builder, intrinsics, v2, i2);
                let res = builder.build_float_sub(v1, v2, &state.var_name());
                let res = builder.build_bitcast(res, intrinsics.i128_ty, "");
                state.push1_extra(
                    res,
                    (i1.strip_pending() & i2.strip_pending()) | ExtraInfo::pending_f64_nan(),
                );
            }
            Operator::F32Mul => {
                let ((v1, i1), (v2, i2)) = state.pop2_extra()?;
                let (v1, v2) = (v1.into_float_value(), v2.into_float_value());
                let res = builder.build_float_mul(v1, v2, &state.var_name());
                state.push1_extra(
                    res,
                    (i1.strip_pending() & i2.strip_pending()) | ExtraInfo::pending_f32_nan(),
                );
            }
            Operator::F64Mul => {
                let ((v1, i1), (v2, i2)) = state.pop2_extra()?;
                let (v1, v2) = (v1.into_float_value(), v2.into_float_value());
                let res = builder.build_float_mul(v1, v2, &state.var_name());
                state.push1_extra(
                    res,
                    (i1.strip_pending() & i2.strip_pending()) | ExtraInfo::pending_f64_nan(),
                );
            }
            Operator::F32x4Mul => {
                let ((v1, i1), (v2, i2)) = state.pop2_extra()?;
                let (v1, i1) = v128_into_f32x4(builder, intrinsics, v1, i1);
                let (v2, i2) = v128_into_f32x4(builder, intrinsics, v2, i2);
                let res = builder.build_float_mul(v1, v2, &state.var_name());
                let res = builder.build_bitcast(res, intrinsics.i128_ty, "");
                state.push1_extra(
                    res,
                    (i1.strip_pending() & i2.strip_pending()) | ExtraInfo::pending_f32_nan(),
                );
            }
            Operator::F64x2Mul => {
                let ((v1, i1), (v2, i2)) = state.pop2_extra()?;
                let (v1, i1) = v128_into_f64x2(builder, intrinsics, v1, i1);
                let (v2, i2) = v128_into_f64x2(builder, intrinsics, v2, i2);
                let res = builder.build_float_mul(v1, v2, &state.var_name());
                let res = builder.build_bitcast(res, intrinsics.i128_ty, "");
                state.push1_extra(
                    res,
                    (i1.strip_pending() & i2.strip_pending()) | ExtraInfo::pending_f64_nan(),
                );
            }
            Operator::F32Div => {
                let (v1, v2) = state.pop2()?;
                let (v1, v2) = (v1.into_float_value(), v2.into_float_value());
                let res = builder.build_float_div(v1, v2, &state.var_name());
                state.push1_extra(res, ExtraInfo::pending_f32_nan());
            }
            Operator::F64Div => {
                let (v1, v2) = state.pop2()?;
                let (v1, v2) = (v1.into_float_value(), v2.into_float_value());
                let res = builder.build_float_div(v1, v2, &state.var_name());
                state.push1_extra(res, ExtraInfo::pending_f64_nan());
            }
            Operator::F32x4Div => {
                let ((v1, i1), (v2, i2)) = state.pop2_extra()?;
                let (v1, _) = v128_into_f32x4(builder, intrinsics, v1, i1);
                let (v2, _) = v128_into_f32x4(builder, intrinsics, v2, i2);
                let res = builder.build_float_div(v1, v2, &state.var_name());
                let res = builder.build_bitcast(res, intrinsics.i128_ty, "");
                state.push1_extra(res, ExtraInfo::pending_f32_nan());
            }
            Operator::F64x2Div => {
                let ((v1, i1), (v2, i2)) = state.pop2_extra()?;
                let (v1, _) = v128_into_f64x2(builder, intrinsics, v1, i1);
                let (v2, _) = v128_into_f64x2(builder, intrinsics, v2, i2);
                let res = builder.build_float_div(v1, v2, &state.var_name());
                let res = builder.build_bitcast(res, intrinsics.i128_ty, "");
                state.push1_extra(res, ExtraInfo::pending_f64_nan());
            }
            Operator::F32Sqrt => {
                let input = state.pop1()?;
                let res = builder
                    .build_call(intrinsics.sqrt_f32, &[input], &state.var_name())
                    .try_as_basic_value()
                    .left()
                    .unwrap();
                state.push1_extra(res, ExtraInfo::pending_f32_nan());
            }
            Operator::F64Sqrt => {
                let input = state.pop1()?;
                let res = builder
                    .build_call(intrinsics.sqrt_f64, &[input], &state.var_name())
                    .try_as_basic_value()
                    .left()
                    .unwrap();
                state.push1_extra(res, ExtraInfo::pending_f64_nan());
            }
            Operator::F32x4Sqrt => {
                let (v, i) = state.pop1_extra()?;
                let (v, _) = v128_into_f32x4(builder, intrinsics, v, i);
                let res = builder
                    .build_call(
                        intrinsics.sqrt_f32x4,
                        &[v.as_basic_value_enum()],
                        &state.var_name(),
                    )
                    .try_as_basic_value()
                    .left()
                    .unwrap();
                let bits = builder.build_bitcast(res, intrinsics.i128_ty, "bits");
                state.push1_extra(bits, ExtraInfo::pending_f32_nan());
            }
            Operator::F64x2Sqrt => {
                let (v, i) = state.pop1_extra()?;
                let (v, _) = v128_into_f64x2(builder, intrinsics, v, i);
                let res = builder
                    .build_call(
                        intrinsics.sqrt_f64x2,
                        &[v.as_basic_value_enum()],
                        &state.var_name(),
                    )
                    .try_as_basic_value()
                    .left()
                    .unwrap();
                let bits = builder.build_bitcast(res, intrinsics.i128_ty, "bits");
                state.push1(bits);
            }
            Operator::F32Min => {
                // This implements the same logic as LLVM's @llvm.minimum
                // intrinsic would, but x86 lowering of that intrinsic
                // encounters a fatal error in LLVM 8 and LLVM 9.
                let (v1, v2) = state.pop2()?;

                // To detect min(-0.0, 0.0), we check whether the integer
                // representations are equal. There's one other case where that
                // can happen: non-canonical NaNs. Here we unconditionally
                // canonicalize the NaNs.
                let v1 = canonicalize_nans(builder, intrinsics, v1);
                let v2 = canonicalize_nans(builder, intrinsics, v2);

                let (v1, v2) = (v1.into_float_value(), v2.into_float_value());
                let v1_is_nan = builder.build_float_compare(
                    FloatPredicate::UNO,
                    v1,
                    intrinsics.f32_zero,
                    "nan",
                );
                let v2_is_not_nan = builder.build_float_compare(
                    FloatPredicate::ORD,
                    v2,
                    intrinsics.f32_zero,
                    "notnan",
                );
                let v1_repr = builder
                    .build_bitcast(v1, intrinsics.i32_ty, "")
                    .into_int_value();
                let v2_repr = builder
                    .build_bitcast(v2, intrinsics.i32_ty, "")
                    .into_int_value();
                let repr_ne = builder.build_int_compare(IntPredicate::NE, v1_repr, v2_repr, "");
                let float_eq = builder.build_float_compare(FloatPredicate::OEQ, v1, v2, "");
                let min_cmp = builder.build_float_compare(FloatPredicate::OLT, v1, v2, "");
                let negative_zero = intrinsics.f32_ty.const_float(-0.0);
                let v2 = builder
                    .build_select(
                        builder.build_and(
                            builder.build_and(float_eq, repr_ne, ""),
                            v2_is_not_nan,
                            "",
                        ),
                        negative_zero,
                        v2,
                        "",
                    )
                    .into_float_value();
                let res =
                    builder.build_select(builder.build_or(v1_is_nan, min_cmp, ""), v1, v2, "");
                // Because inputs were canonicalized, we always produce
                // canonical NaN outputs. No pending NaN cleanup.
                state.push1_extra(res, ExtraInfo::arithmetic_f32());
            }
            Operator::F64Min => {
                // This implements the same logic as LLVM's @llvm.minimum
                // intrinsic would, but x86 lowering of that intrinsic
                // encounters a fatal error in LLVM 8 and LLVM 9.
                let (v1, v2) = state.pop2()?;

                // To detect min(-0.0, 0.0), we check whether the integer
                // representations are equal. There's one other case where that
                // can happen: non-canonical NaNs. Here we unconditionally
                // canonicalize the NaNs.
                let v1 = canonicalize_nans(builder, intrinsics, v1);
                let v2 = canonicalize_nans(builder, intrinsics, v2);

                let (v1, v2) = (v1.into_float_value(), v2.into_float_value());
                let v1_is_nan = builder.build_float_compare(
                    FloatPredicate::UNO,
                    v1,
                    intrinsics.f64_zero,
                    "nan",
                );
                let v2_is_not_nan = builder.build_float_compare(
                    FloatPredicate::ORD,
                    v2,
                    intrinsics.f64_zero,
                    "notnan",
                );
                let v1_repr = builder
                    .build_bitcast(v1, intrinsics.i64_ty, "")
                    .into_int_value();
                let v2_repr = builder
                    .build_bitcast(v2, intrinsics.i64_ty, "")
                    .into_int_value();
                let repr_ne = builder.build_int_compare(IntPredicate::NE, v1_repr, v2_repr, "");
                let float_eq = builder.build_float_compare(FloatPredicate::OEQ, v1, v2, "");
                let min_cmp = builder.build_float_compare(FloatPredicate::OLT, v1, v2, "");
                let negative_zero = intrinsics.f64_ty.const_float(-0.0);
                let v2 = builder
                    .build_select(
                        builder.build_and(
                            builder.build_and(float_eq, repr_ne, ""),
                            v2_is_not_nan,
                            "",
                        ),
                        negative_zero,
                        v2,
                        "",
                    )
                    .into_float_value();
                let res =
                    builder.build_select(builder.build_or(v1_is_nan, min_cmp, ""), v1, v2, "");
                // Because inputs were canonicalized, we always produce
                // canonical NaN outputs. No pending NaN cleanup.
                state.push1_extra(res, ExtraInfo::arithmetic_f64());
            }
            Operator::F32x4Min => {
                // This implements the same logic as LLVM's @llvm.minimum
                // intrinsic would, but x86 lowering of that intrinsic
                // encounters a fatal error in LLVM 8 and LLVM 9.
                let ((v1, i1), (v2, i2)) = state.pop2_extra()?;
                let (v1, _) = v128_into_f32x4(builder, intrinsics, v1, i1);
                let (v2, _) = v128_into_f32x4(builder, intrinsics, v2, i2);

                // To detect min(-0.0, 0.0), we check whether the integer
                // representations are equal. There's one other case where that
                // can happen: non-canonical NaNs. Here we unconditionally
                // canonicalize the NaNs. Note that this is a different
                // canonicalization from that which may be performed in the
                // v128_into_f32x4 function. That may canonicalize as F64x2 if
                // previous computations may have emitted F64x2 NaNs.
                let v1 = canonicalize_nans(builder, intrinsics, v1.as_basic_value_enum());
                let v2 = canonicalize_nans(builder, intrinsics, v2.as_basic_value_enum());
                let (v1, v2) = (v1.into_vector_value(), v2.into_vector_value());

                let v1_is_nan = builder.build_float_compare(
                    FloatPredicate::UNO,
                    v1,
                    intrinsics.f32x4_zero,
                    "nan",
                );
                let v2_is_not_nan = builder.build_float_compare(
                    FloatPredicate::ORD,
                    v2,
                    intrinsics.f32x4_zero,
                    "notnan",
                );
                let v1_repr = builder
                    .build_bitcast(v1, intrinsics.i32x4_ty, "")
                    .into_vector_value();
                let v2_repr = builder
                    .build_bitcast(v2, intrinsics.i32x4_ty, "")
                    .into_vector_value();
                let repr_ne = builder.build_int_compare(IntPredicate::NE, v1_repr, v2_repr, "");
                let float_eq = builder.build_float_compare(FloatPredicate::OEQ, v1, v2, "");
                let min_cmp = builder.build_float_compare(FloatPredicate::OLT, v1, v2, "");
                let negative_zero = splat_vector(
                    builder,
                    intrinsics,
                    intrinsics.f32_ty.const_float(-0.0).as_basic_value_enum(),
                    intrinsics.f32x4_ty,
                    "",
                );
                let v2 = builder
                    .build_select(
                        builder.build_and(
                            builder.build_and(float_eq, repr_ne, ""),
                            v2_is_not_nan,
                            "",
                        ),
                        negative_zero,
                        v2,
                        "",
                    )
                    .into_vector_value();
                let res =
                    builder.build_select(builder.build_or(v1_is_nan, min_cmp, ""), v1, v2, "");
                let res = builder.build_bitcast(res, intrinsics.i128_ty, "");
                // Because inputs were canonicalized, we always produce
                // canonical NaN outputs. No pending NaN cleanup.
                state.push1_extra(res, ExtraInfo::arithmetic_f32());
            }
            Operator::F64x2Min => {
                // This implements the same logic as LLVM's @llvm.minimum
                // intrinsic would, but x86 lowering of that intrinsic
                // encounters a fatal error in LLVM 8 and LLVM 9.
                let ((v1, i1), (v2, i2)) = state.pop2_extra()?;
                let (v1, _) = v128_into_f64x2(builder, intrinsics, v1, i1);
                let (v2, _) = v128_into_f64x2(builder, intrinsics, v2, i2);

                // To detect min(-0.0, 0.0), we check whether the integer
                // representations are equal. There's one other case where that
                // can happen: non-canonical NaNs. Here we unconditionally
                // canonicalize the NaNs. Note that this is a different
                // canonicalization from that which may be performed in the
                // v128_into_f32x4 function. That may canonicalize as F64x2 if
                // previous computations may have emitted F64x2 NaNs.
                let v1 = canonicalize_nans(builder, intrinsics, v1.as_basic_value_enum());
                let v2 = canonicalize_nans(builder, intrinsics, v2.as_basic_value_enum());
                let (v1, v2) = (v1.into_vector_value(), v2.into_vector_value());

                let v1_is_nan = builder.build_float_compare(
                    FloatPredicate::UNO,
                    v1,
                    intrinsics.f64x2_zero,
                    "nan",
                );
                let v2_is_not_nan = builder.build_float_compare(
                    FloatPredicate::ORD,
                    v2,
                    intrinsics.f64x2_zero,
                    "notnan",
                );
                let v1_repr = builder
                    .build_bitcast(v1, intrinsics.i64x2_ty, "")
                    .into_vector_value();
                let v2_repr = builder
                    .build_bitcast(v2, intrinsics.i64x2_ty, "")
                    .into_vector_value();
                let repr_ne = builder.build_int_compare(IntPredicate::NE, v1_repr, v2_repr, "");
                let float_eq = builder.build_float_compare(FloatPredicate::OEQ, v1, v2, "");
                let min_cmp = builder.build_float_compare(FloatPredicate::OLT, v1, v2, "");
                let negative_zero = splat_vector(
                    builder,
                    intrinsics,
                    intrinsics.f64_ty.const_float(-0.0).as_basic_value_enum(),
                    intrinsics.f64x2_ty,
                    "",
                );
                let v2 = builder
                    .build_select(
                        builder.build_and(
                            builder.build_and(float_eq, repr_ne, ""),
                            v2_is_not_nan,
                            "",
                        ),
                        negative_zero,
                        v2,
                        "",
                    )
                    .into_vector_value();
                let res =
                    builder.build_select(builder.build_or(v1_is_nan, min_cmp, ""), v1, v2, "");
                let res = builder.build_bitcast(res, intrinsics.i128_ty, "");
                // Because inputs were canonicalized, we always produce
                // canonical NaN outputs. No pending NaN cleanup.
                state.push1_extra(res, ExtraInfo::arithmetic_f64());
            }
            Operator::F32Max => {
                // This implements the same logic as LLVM's @llvm.maximum
                // intrinsic would, but x86 lowering of that intrinsic
                // encounters a fatal error in LLVM 8 and LLVM 9.
                let (v1, v2) = state.pop2()?;

                // To detect min(-0.0, 0.0), we check whether the integer
                // representations are equal. There's one other case where that
                // can happen: non-canonical NaNs. Here we unconditionally
                // canonicalize the NaNs.
                let v1 = canonicalize_nans(builder, intrinsics, v1);
                let v2 = canonicalize_nans(builder, intrinsics, v2);

                let (v1, v2) = (v1.into_float_value(), v2.into_float_value());
                let v1_is_nan = builder.build_float_compare(
                    FloatPredicate::UNO,
                    v1,
                    intrinsics.f32_zero,
                    "nan",
                );
                let v2_is_not_nan = builder.build_float_compare(
                    FloatPredicate::ORD,
                    v2,
                    intrinsics.f32_zero,
                    "notnan",
                );
                let v1_repr = builder
                    .build_bitcast(v1, intrinsics.i32_ty, "")
                    .into_int_value();
                let v2_repr = builder
                    .build_bitcast(v2, intrinsics.i32_ty, "")
                    .into_int_value();
                let repr_ne = builder.build_int_compare(IntPredicate::NE, v1_repr, v2_repr, "");
                let float_eq = builder.build_float_compare(FloatPredicate::OEQ, v1, v2, "");
                let min_cmp = builder.build_float_compare(FloatPredicate::OGT, v1, v2, "");
                let v2 = builder
                    .build_select(
                        builder.build_and(
                            builder.build_and(float_eq, repr_ne, ""),
                            v2_is_not_nan,
                            "",
                        ),
                        intrinsics.f32_zero,
                        v2,
                        "",
                    )
                    .into_float_value();
                let res =
                    builder.build_select(builder.build_or(v1_is_nan, min_cmp, ""), v1, v2, "");
                // Because inputs were canonicalized, we always produce
                // canonical NaN outputs. No pending NaN cleanup.
                state.push1_extra(res, ExtraInfo::arithmetic_f32());
            }
            Operator::F64Max => {
                // This implements the same logic as LLVM's @llvm.maximum
                // intrinsic would, but x86 lowering of that intrinsic
                // encounters a fatal error in LLVM 8 and LLVM 9.
                let (v1, v2) = state.pop2()?;

                // To detect min(-0.0, 0.0), we check whether the integer
                // representations are equal. There's one other case where that
                // can happen: non-canonical NaNs. Here we unconditionally
                // canonicalize the NaNs.
                let v1 = canonicalize_nans(builder, intrinsics, v1);
                let v2 = canonicalize_nans(builder, intrinsics, v2);

                let (v1, v2) = (v1.into_float_value(), v2.into_float_value());
                let v1_is_nan = builder.build_float_compare(
                    FloatPredicate::UNO,
                    v1,
                    intrinsics.f64_zero,
                    "nan",
                );
                let v2_is_not_nan = builder.build_float_compare(
                    FloatPredicate::ORD,
                    v2,
                    intrinsics.f64_zero,
                    "notnan",
                );
                let v1_repr = builder
                    .build_bitcast(v1, intrinsics.i64_ty, "")
                    .into_int_value();
                let v2_repr = builder
                    .build_bitcast(v2, intrinsics.i64_ty, "")
                    .into_int_value();
                let repr_ne = builder.build_int_compare(IntPredicate::NE, v1_repr, v2_repr, "");
                let float_eq = builder.build_float_compare(FloatPredicate::OEQ, v1, v2, "");
                let min_cmp = builder.build_float_compare(FloatPredicate::OGT, v1, v2, "");
                let v2 = builder
                    .build_select(
                        builder.build_and(
                            builder.build_and(float_eq, repr_ne, ""),
                            v2_is_not_nan,
                            "",
                        ),
                        intrinsics.f64_zero,
                        v2,
                        "",
                    )
                    .into_float_value();
                let res =
                    builder.build_select(builder.build_or(v1_is_nan, min_cmp, ""), v1, v2, "");
                // Because inputs were canonicalized, we always produce
                // canonical NaN outputs. No pending NaN cleanup.
                state.push1_extra(res, ExtraInfo::arithmetic_f64());
            }
            Operator::F32x4Max => {
                // This implements the same logic as LLVM's @llvm.maximum
                // intrinsic would, but x86 lowering of that intrinsic
                // encounters a fatal error in LLVM 8 and LLVM 9.
                let ((v1, i1), (v2, i2)) = state.pop2_extra()?;
                let (v1, _) = v128_into_f32x4(builder, intrinsics, v1, i1);
                let (v2, _) = v128_into_f32x4(builder, intrinsics, v2, i2);

                // To detect min(-0.0, 0.0), we check whether the integer
                // representations are equal. There's one other case where that
                // can happen: non-canonical NaNs. Here we unconditionally
                // canonicalize the NaNs. Note that this is a different
                // canonicalization from that which may be performed in the
                // v128_into_f32x4 function. That may canonicalize as F64x2 if
                // previous computations may have emitted F64x2 NaNs.
                let v1 = canonicalize_nans(builder, intrinsics, v1.as_basic_value_enum());
                let v2 = canonicalize_nans(builder, intrinsics, v2.as_basic_value_enum());
                let (v1, v2) = (v1.into_vector_value(), v2.into_vector_value());
                let v1_is_nan = builder.build_float_compare(
                    FloatPredicate::UNO,
                    v1,
                    intrinsics.f32x4_zero,
                    "nan",
                );
                let v2_is_not_nan = builder.build_float_compare(
                    FloatPredicate::ORD,
                    v2,
                    intrinsics.f32x4_zero,
                    "notnan",
                );
                let v1_repr = builder
                    .build_bitcast(v1, intrinsics.i32x4_ty, "")
                    .into_vector_value();
                let v2_repr = builder
                    .build_bitcast(v2, intrinsics.i32x4_ty, "")
                    .into_vector_value();
                let repr_ne = builder.build_int_compare(IntPredicate::NE, v1_repr, v2_repr, "");
                let float_eq = builder.build_float_compare(FloatPredicate::OEQ, v1, v2, "");
                let min_cmp = builder.build_float_compare(FloatPredicate::OGT, v1, v2, "");
                let zero = splat_vector(
                    builder,
                    intrinsics,
                    intrinsics.f32_zero.as_basic_value_enum(),
                    intrinsics.f32x4_ty,
                    "",
                );
                let v2 = builder
                    .build_select(
                        builder.build_and(
                            builder.build_and(float_eq, repr_ne, ""),
                            v2_is_not_nan,
                            "",
                        ),
                        zero,
                        v2,
                        "",
                    )
                    .into_vector_value();
                let res =
                    builder.build_select(builder.build_or(v1_is_nan, min_cmp, ""), v1, v2, "");
                let res = builder.build_bitcast(res, intrinsics.i128_ty, "");
                // Because inputs were canonicalized, we always produce
                // canonical NaN outputs. No pending NaN cleanup.
                state.push1_extra(res, ExtraInfo::arithmetic_f32());
            }
            Operator::F64x2Max => {
                // This implements the same logic as LLVM's @llvm.maximum
                // intrinsic would, but x86 lowering of that intrinsic
                // encounters a fatal error in LLVM 8 and LLVM 9.
                let ((v1, i1), (v2, i2)) = state.pop2_extra()?;
                let (v1, _) = v128_into_f64x2(builder, intrinsics, v1, i1);
                let (v2, _) = v128_into_f64x2(builder, intrinsics, v2, i2);

                // To detect min(-0.0, 0.0), we check whether the integer
                // representations are equal. There's one other case where that
                // can happen: non-canonical NaNs. Here we unconditionally
                // canonicalize the NaNs. Note that this is a different
                // canonicalization from that which may be performed in the
                // v128_into_f32x4 function. That may canonicalize as F64x2 if
                // previous computations may have emitted F64x2 NaNs.
                let v1 = canonicalize_nans(builder, intrinsics, v1.as_basic_value_enum());
                let v2 = canonicalize_nans(builder, intrinsics, v2.as_basic_value_enum());
                let (v1, v2) = (v1.into_vector_value(), v2.into_vector_value());
                let v1_is_nan = builder.build_float_compare(
                    FloatPredicate::UNO,
                    v1,
                    intrinsics.f64x2_zero,
                    "nan",
                );
                let v2_is_not_nan = builder.build_float_compare(
                    FloatPredicate::ORD,
                    v2,
                    intrinsics.f64x2_zero,
                    "notnan",
                );
                let v1_repr = builder
                    .build_bitcast(v1, intrinsics.i64x2_ty, "")
                    .into_vector_value();
                let v2_repr = builder
                    .build_bitcast(v2, intrinsics.i64x2_ty, "")
                    .into_vector_value();
                let repr_ne = builder.build_int_compare(IntPredicate::NE, v1_repr, v2_repr, "");
                let float_eq = builder.build_float_compare(FloatPredicate::OEQ, v1, v2, "");
                let min_cmp = builder.build_float_compare(FloatPredicate::OGT, v1, v2, "");
                let zero = splat_vector(
                    builder,
                    intrinsics,
                    intrinsics.f64_zero.as_basic_value_enum(),
                    intrinsics.f64x2_ty,
                    "",
                );
                let v2 = builder
                    .build_select(
                        builder.build_and(
                            builder.build_and(float_eq, repr_ne, ""),
                            v2_is_not_nan,
                            "",
                        ),
                        zero,
                        v2,
                        "",
                    )
                    .into_vector_value();
                let res =
                    builder.build_select(builder.build_or(v1_is_nan, min_cmp, ""), v1, v2, "");
                let res = builder.build_bitcast(res, intrinsics.i128_ty, "");
                // Because inputs were canonicalized, we always produce
                // canonical NaN outputs. No pending NaN cleanup.
                state.push1_extra(res, ExtraInfo::arithmetic_f64());
            }
            Operator::F32Ceil => {
                let (input, info) = state.pop1_extra()?;
                let res = builder
                    .build_call(intrinsics.ceil_f32, &[input], &state.var_name())
                    .try_as_basic_value()
                    .left()
                    .unwrap();
                state.push1_extra(res, info | ExtraInfo::pending_f32_nan());
            }
            Operator::F64Ceil => {
                let (input, info) = state.pop1_extra()?;
                let res = builder
                    .build_call(intrinsics.ceil_f64, &[input], &state.var_name())
                    .try_as_basic_value()
                    .left()
                    .unwrap();
                state.push1_extra(res, info | ExtraInfo::pending_f64_nan());
            }
            Operator::F32Floor => {
                let (input, info) = state.pop1_extra()?;
                let res = builder
                    .build_call(intrinsics.floor_f32, &[input], &state.var_name())
                    .try_as_basic_value()
                    .left()
                    .unwrap();
                state.push1_extra(res, info | ExtraInfo::pending_f32_nan());
            }
            Operator::F64Floor => {
                let (input, info) = state.pop1_extra()?;
                let res = builder
                    .build_call(intrinsics.floor_f64, &[input], &state.var_name())
                    .try_as_basic_value()
                    .left()
                    .unwrap();
                state.push1_extra(res, info | ExtraInfo::pending_f64_nan());
            }
            Operator::F32Trunc => {
                let (v, i) = state.pop1_extra()?;
                let res = builder
                    .build_call(
                        intrinsics.trunc_f32,
                        &[v.as_basic_value_enum()],
                        &state.var_name(),
                    )
                    .try_as_basic_value()
                    .left()
                    .unwrap();
                state.push1_extra(res, i);
            }
            Operator::F64Trunc => {
                let (v, i) = state.pop1_extra()?;
                let res = builder
                    .build_call(
                        intrinsics.trunc_f64,
                        &[v.as_basic_value_enum()],
                        &state.var_name(),
                    )
                    .try_as_basic_value()
                    .left()
                    .unwrap();
                state.push1_extra(res, i);
            }
            Operator::F32Nearest => {
                let (v, i) = state.pop1_extra()?;
                let res = builder
                    .build_call(
                        intrinsics.nearbyint_f32,
                        &[v.as_basic_value_enum()],
                        &state.var_name(),
                    )
                    .try_as_basic_value()
                    .left()
                    .unwrap();
                state.push1_extra(res, i);
            }
            Operator::F64Nearest => {
                let (v, i) = state.pop1_extra()?;
                let res = builder
                    .build_call(
                        intrinsics.nearbyint_f64,
                        &[v.as_basic_value_enum()],
                        &state.var_name(),
                    )
                    .try_as_basic_value()
                    .left()
                    .unwrap();
                state.push1_extra(res, i);
            }
            Operator::F32Abs => {
                let (v, i) = state.pop1_extra()?;
                let v = apply_pending_canonicalization(builder, intrinsics, v, i);
                let res = builder
                    .build_call(
                        intrinsics.fabs_f32,
                        &[v.as_basic_value_enum()],
                        &state.var_name(),
                    )
                    .try_as_basic_value()
                    .left()
                    .unwrap();
                // The exact NaN returned by F32Abs is fully defined. Do not
                // adjust.
                state.push1_extra(res, i.strip_pending());
            }
            Operator::F64Abs => {
                let (v, i) = state.pop1_extra()?;
                let v = apply_pending_canonicalization(builder, intrinsics, v, i);
                let res = builder
                    .build_call(
                        intrinsics.fabs_f64,
                        &[v.as_basic_value_enum()],
                        &state.var_name(),
                    )
                    .try_as_basic_value()
                    .left()
                    .unwrap();
                // The exact NaN returned by F64Abs is fully defined. Do not
                // adjust.
                state.push1_extra(res, i.strip_pending());
            }
            Operator::F32x4Abs => {
                let (v, i) = state.pop1_extra()?;
                let v = builder.build_bitcast(v.into_int_value(), intrinsics.f32x4_ty, "");
                let v = apply_pending_canonicalization(builder, intrinsics, v, i);
                let res = builder
                    .build_call(
                        intrinsics.fabs_f32x4,
                        &[v.as_basic_value_enum()],
                        &state.var_name(),
                    )
                    .try_as_basic_value()
                    .left()
                    .unwrap();
                let res = builder.build_bitcast(res, intrinsics.i128_ty, "");
                // The exact NaN returned by F32x4Abs is fully defined. Do not
                // adjust.
                state.push1_extra(res, i.strip_pending());
            }
            Operator::F64x2Abs => {
                let (v, i) = state.pop1_extra()?;
                let v = builder.build_bitcast(v.into_int_value(), intrinsics.f64x2_ty, "");
                let v = apply_pending_canonicalization(builder, intrinsics, v, i);
                let res = builder
                    .build_call(intrinsics.fabs_f64x2, &[v], &state.var_name())
                    .try_as_basic_value()
                    .left()
                    .unwrap();
                let res = builder.build_bitcast(res, intrinsics.i128_ty, "");
                // The exact NaN returned by F32x4Abs is fully defined. Do not
                // adjust.
                state.push1_extra(res, i.strip_pending());
            }
            Operator::F32x4Neg => {
                let (v, i) = state.pop1_extra()?;
                let v = builder.build_bitcast(v.into_int_value(), intrinsics.f32x4_ty, "");
                let v =
                    apply_pending_canonicalization(builder, intrinsics, v, i).into_vector_value();
                let res = builder.build_float_neg(v, &state.var_name());
                let res = builder.build_bitcast(res, intrinsics.i128_ty, "");
                // The exact NaN returned by F32x4Neg is fully defined. Do not
                // adjust.
                state.push1_extra(res, i.strip_pending());
            }
            Operator::F64x2Neg => {
                let (v, i) = state.pop1_extra()?;
                let v = builder.build_bitcast(v.into_int_value(), intrinsics.f64x2_ty, "");
                let v =
                    apply_pending_canonicalization(builder, intrinsics, v, i).into_vector_value();
                let res = builder.build_float_neg(v, &state.var_name());
                let res = builder.build_bitcast(res, intrinsics.i128_ty, "");
                // The exact NaN returned by F64x2Neg is fully defined. Do not
                // adjust.
                state.push1_extra(res, i.strip_pending());
            }
            Operator::F32Neg | Operator::F64Neg => {
                let (v, i) = state.pop1_extra()?;
                let v =
                    apply_pending_canonicalization(builder, intrinsics, v, i).into_float_value();
                let res = builder.build_float_neg(v, &state.var_name());
                // The exact NaN returned by F32Neg and F64Neg are fully defined.
                // Do not adjust.
                state.push1_extra(res, i.strip_pending());
            }
            Operator::F32Copysign => {
                let ((mag, mag_info), (sgn, sgn_info)) = state.pop2_extra()?;
                let mag = apply_pending_canonicalization(builder, intrinsics, mag, mag_info);
                let sgn = apply_pending_canonicalization(builder, intrinsics, sgn, sgn_info);
                let res = builder
                    .build_call(intrinsics.copysign_f32, &[mag, sgn], &state.var_name())
                    .try_as_basic_value()
                    .left()
                    .unwrap();
                // The exact NaN returned by F32Copysign is fully defined.
                // Do not adjust.
                state.push1_extra(res, mag_info.strip_pending());
            }
            Operator::F64Copysign => {
                let ((mag, mag_info), (sgn, sgn_info)) = state.pop2_extra()?;
                let mag = apply_pending_canonicalization(builder, intrinsics, mag, mag_info);
                let sgn = apply_pending_canonicalization(builder, intrinsics, sgn, sgn_info);
                let res = builder
                    .build_call(intrinsics.copysign_f64, &[mag, sgn], &state.var_name())
                    .try_as_basic_value()
                    .left()
                    .unwrap();
                // The exact NaN returned by F32Copysign is fully defined.
                // Do not adjust.
                state.push1_extra(res, mag_info.strip_pending());
            }

            /***************************
             * Integer Comparison instructions.
             * https://github.com/sunfishcode/wasm-reference-manual/blob/master/WebAssembly.md#integer-comparison-instructions
             ***************************/
            Operator::I32Eq | Operator::I64Eq => {
                let ((v1, i1), (v2, i2)) = state.pop2_extra()?;
                let v1 = apply_pending_canonicalization(builder, intrinsics, v1, i1);
                let v2 = apply_pending_canonicalization(builder, intrinsics, v2, i2);
                let (v1, v2) = (v1.into_int_value(), v2.into_int_value());
                let cond = builder.build_int_compare(IntPredicate::EQ, v1, v2, &state.var_name());
                let res = builder.build_int_z_extend(cond, intrinsics.i32_ty, &state.var_name());
                state.push1_extra(
                    res,
                    ExtraInfo::arithmetic_f32() | ExtraInfo::arithmetic_f64(),
                );
            }
            Operator::I8x16Eq => {
                let ((v1, i1), (v2, i2)) = state.pop2_extra()?;
                let (v1, _) = v128_into_i8x16(builder, intrinsics, v1, i1);
                let (v2, _) = v128_into_i8x16(builder, intrinsics, v2, i2);
                let res = builder.build_int_compare(IntPredicate::EQ, v1, v2, "");
                let res = builder.build_int_s_extend(res, intrinsics.i8x16_ty, "");
                let res = builder.build_bitcast(res, intrinsics.i128_ty, "");
                state.push1(res);
            }
            Operator::I16x8Eq => {
                let ((v1, i1), (v2, i2)) = state.pop2_extra()?;
                let (v1, _) = v128_into_i16x8(builder, intrinsics, v1, i1);
                let (v2, _) = v128_into_i16x8(builder, intrinsics, v2, i2);
                let res = builder.build_int_compare(IntPredicate::EQ, v1, v2, "");
                let res = builder.build_int_s_extend(res, intrinsics.i16x8_ty, "");
                let res = builder.build_bitcast(res, intrinsics.i128_ty, "");
                state.push1(res);
            }
            Operator::I32x4Eq => {
                let ((v1, i1), (v2, i2)) = state.pop2_extra()?;
                let (v1, _) = v128_into_i32x4(builder, intrinsics, v1, i1);
                let (v2, _) = v128_into_i32x4(builder, intrinsics, v2, i2);
                let res = builder.build_int_compare(IntPredicate::EQ, v1, v2, "");
                let res = builder.build_int_s_extend(res, intrinsics.i32x4_ty, "");
                let res = builder.build_bitcast(res, intrinsics.i128_ty, "");
                state.push1(res);
            }
            Operator::I32Ne | Operator::I64Ne => {
                let ((v1, i1), (v2, i2)) = state.pop2_extra()?;
                let v1 = apply_pending_canonicalization(builder, intrinsics, v1, i1);
                let v2 = apply_pending_canonicalization(builder, intrinsics, v2, i2);
                let (v1, v2) = (v1.into_int_value(), v2.into_int_value());
                let cond = builder.build_int_compare(IntPredicate::NE, v1, v2, &state.var_name());
                let res = builder.build_int_z_extend(cond, intrinsics.i32_ty, &state.var_name());
                state.push1_extra(
                    res,
                    ExtraInfo::arithmetic_f32() | ExtraInfo::arithmetic_f64(),
                );
            }
            Operator::I8x16Ne => {
                let ((v1, i1), (v2, i2)) = state.pop2_extra()?;
                let (v1, _) = v128_into_i8x16(builder, intrinsics, v1, i1);
                let (v2, _) = v128_into_i8x16(builder, intrinsics, v2, i2);
                let res = builder.build_int_compare(IntPredicate::NE, v1, v2, "");
                let res = builder.build_int_s_extend(res, intrinsics.i8x16_ty, "");
                let res = builder.build_bitcast(res, intrinsics.i128_ty, "");
                state.push1(res);
            }
            Operator::I16x8Ne => {
                let ((v1, i1), (v2, i2)) = state.pop2_extra()?;
                let (v1, _) = v128_into_i16x8(builder, intrinsics, v1, i1);
                let (v2, _) = v128_into_i16x8(builder, intrinsics, v2, i2);
                let res = builder.build_int_compare(IntPredicate::NE, v1, v2, "");
                let res = builder.build_int_s_extend(res, intrinsics.i16x8_ty, "");
                let res = builder.build_bitcast(res, intrinsics.i128_ty, "");
                state.push1(res);
            }
            Operator::I32x4Ne => {
                let ((v1, i1), (v2, i2)) = state.pop2_extra()?;
                let (v1, _) = v128_into_i32x4(builder, intrinsics, v1, i1);
                let (v2, _) = v128_into_i32x4(builder, intrinsics, v2, i2);
                let res = builder.build_int_compare(IntPredicate::NE, v1, v2, "");
                let res = builder.build_int_s_extend(res, intrinsics.i32x4_ty, "");
                let res = builder.build_bitcast(res, intrinsics.i128_ty, "");
                state.push1(res);
            }
            Operator::I32LtS | Operator::I64LtS => {
                let ((v1, i1), (v2, i2)) = state.pop2_extra()?;
                let v1 = apply_pending_canonicalization(builder, intrinsics, v1, i1);
                let v2 = apply_pending_canonicalization(builder, intrinsics, v2, i2);
                let (v1, v2) = (v1.into_int_value(), v2.into_int_value());
                let cond = builder.build_int_compare(IntPredicate::SLT, v1, v2, &state.var_name());
                let res = builder.build_int_z_extend(cond, intrinsics.i32_ty, &state.var_name());
                state.push1_extra(
                    res,
                    ExtraInfo::arithmetic_f32() | ExtraInfo::arithmetic_f64(),
                );
            }
            Operator::I8x16LtS => {
                let ((v1, i1), (v2, i2)) = state.pop2_extra()?;
                let (v1, _) = v128_into_i8x16(builder, intrinsics, v1, i1);
                let (v2, _) = v128_into_i8x16(builder, intrinsics, v2, i2);
                let res = builder.build_int_compare(IntPredicate::SLT, v1, v2, "");
                let res = builder.build_int_s_extend(res, intrinsics.i8x16_ty, "");
                let res = builder.build_bitcast(res, intrinsics.i128_ty, "");
                state.push1(res);
            }
            Operator::I16x8LtS => {
                let ((v1, i1), (v2, i2)) = state.pop2_extra()?;
                let (v1, _) = v128_into_i16x8(builder, intrinsics, v1, i1);
                let (v2, _) = v128_into_i16x8(builder, intrinsics, v2, i2);
                let res = builder.build_int_compare(IntPredicate::SLT, v1, v2, "");
                let res = builder.build_int_s_extend(res, intrinsics.i16x8_ty, "");
                let res = builder.build_bitcast(res, intrinsics.i128_ty, "");
                state.push1(res);
            }
            Operator::I32x4LtS => {
                let ((v1, i1), (v2, i2)) = state.pop2_extra()?;
                let (v1, _) = v128_into_i32x4(builder, intrinsics, v1, i1);
                let (v2, _) = v128_into_i32x4(builder, intrinsics, v2, i2);
                let res = builder.build_int_compare(IntPredicate::SLT, v1, v2, "");
                let res = builder.build_int_s_extend(res, intrinsics.i32x4_ty, "");
                let res = builder.build_bitcast(res, intrinsics.i128_ty, "");
                state.push1(res);
            }
            Operator::I32LtU | Operator::I64LtU => {
                let ((v1, i1), (v2, i2)) = state.pop2_extra()?;
                let v1 = apply_pending_canonicalization(builder, intrinsics, v1, i1);
                let v2 = apply_pending_canonicalization(builder, intrinsics, v2, i2);
                let (v1, v2) = (v1.into_int_value(), v2.into_int_value());
                let cond = builder.build_int_compare(IntPredicate::ULT, v1, v2, &state.var_name());
                let res = builder.build_int_z_extend(cond, intrinsics.i32_ty, &state.var_name());
                state.push1(res);
            }
            Operator::I8x16LtU => {
                let ((v1, i1), (v2, i2)) = state.pop2_extra()?;
                let (v1, _) = v128_into_i8x16(builder, intrinsics, v1, i1);
                let (v2, _) = v128_into_i8x16(builder, intrinsics, v2, i2);
                let res = builder.build_int_compare(IntPredicate::ULT, v1, v2, "");
                let res = builder.build_int_s_extend(res, intrinsics.i8x16_ty, "");
                let res = builder.build_bitcast(res, intrinsics.i128_ty, "");
                state.push1(res);
            }
            Operator::I16x8LtU => {
                let ((v1, i1), (v2, i2)) = state.pop2_extra()?;
                let (v1, _) = v128_into_i16x8(builder, intrinsics, v1, i1);
                let (v2, _) = v128_into_i16x8(builder, intrinsics, v2, i2);
                let res = builder.build_int_compare(IntPredicate::ULT, v1, v2, "");
                let res = builder.build_int_s_extend(res, intrinsics.i16x8_ty, "");
                let res = builder.build_bitcast(res, intrinsics.i128_ty, "");
                state.push1(res);
            }
            Operator::I32x4LtU => {
                let ((v1, i1), (v2, i2)) = state.pop2_extra()?;
                let (v1, _) = v128_into_i32x4(builder, intrinsics, v1, i1);
                let (v2, _) = v128_into_i32x4(builder, intrinsics, v2, i2);
                let res = builder.build_int_compare(IntPredicate::ULT, v1, v2, "");
                let res = builder.build_int_s_extend(res, intrinsics.i32x4_ty, "");
                let res = builder.build_bitcast(res, intrinsics.i128_ty, "");
                state.push1(res);
            }
            Operator::I32LeS | Operator::I64LeS => {
                let ((v1, i1), (v2, i2)) = state.pop2_extra()?;
                let v1 = apply_pending_canonicalization(builder, intrinsics, v1, i1);
                let v2 = apply_pending_canonicalization(builder, intrinsics, v2, i2);
                let (v1, v2) = (v1.into_int_value(), v2.into_int_value());
                let cond = builder.build_int_compare(IntPredicate::SLE, v1, v2, &state.var_name());
                let res = builder.build_int_z_extend(cond, intrinsics.i32_ty, &state.var_name());
                state.push1_extra(
                    res,
                    ExtraInfo::arithmetic_f32() | ExtraInfo::arithmetic_f64(),
                );
            }
            Operator::I8x16LeS => {
                let ((v1, i1), (v2, i2)) = state.pop2_extra()?;
                let (v1, _) = v128_into_i8x16(builder, intrinsics, v1, i1);
                let (v2, _) = v128_into_i8x16(builder, intrinsics, v2, i2);
                let res = builder.build_int_compare(IntPredicate::SLE, v1, v2, "");
                let res = builder.build_int_s_extend(res, intrinsics.i8x16_ty, "");
                let res = builder.build_bitcast(res, intrinsics.i128_ty, "");
                state.push1(res);
            }
            Operator::I16x8LeS => {
                let ((v1, i1), (v2, i2)) = state.pop2_extra()?;
                let (v1, _) = v128_into_i16x8(builder, intrinsics, v1, i1);
                let (v2, _) = v128_into_i16x8(builder, intrinsics, v2, i2);
                let res = builder.build_int_compare(IntPredicate::SLE, v1, v2, "");
                let res = builder.build_int_s_extend(res, intrinsics.i16x8_ty, "");
                let res = builder.build_bitcast(res, intrinsics.i128_ty, "");
                state.push1(res);
            }
            Operator::I32x4LeS => {
                let ((v1, i1), (v2, i2)) = state.pop2_extra()?;
                let (v1, _) = v128_into_i32x4(builder, intrinsics, v1, i1);
                let (v2, _) = v128_into_i32x4(builder, intrinsics, v2, i2);
                let res = builder.build_int_compare(IntPredicate::SLE, v1, v2, "");
                let res = builder.build_int_s_extend(res, intrinsics.i32x4_ty, "");
                let res = builder.build_bitcast(res, intrinsics.i128_ty, "");
                state.push1(res);
            }
            Operator::I32LeU | Operator::I64LeU => {
                let ((v1, i1), (v2, i2)) = state.pop2_extra()?;
                let v1 = apply_pending_canonicalization(builder, intrinsics, v1, i1);
                let v2 = apply_pending_canonicalization(builder, intrinsics, v2, i2);
                let (v1, v2) = (v1.into_int_value(), v2.into_int_value());
                let cond = builder.build_int_compare(IntPredicate::ULE, v1, v2, &state.var_name());
                let res = builder.build_int_z_extend(cond, intrinsics.i32_ty, &state.var_name());
                state.push1_extra(
                    res,
                    ExtraInfo::arithmetic_f32() | ExtraInfo::arithmetic_f64(),
                );
            }
            Operator::I8x16LeU => {
                let ((v1, i1), (v2, i2)) = state.pop2_extra()?;
                let (v1, _) = v128_into_i8x16(builder, intrinsics, v1, i1);
                let (v2, _) = v128_into_i8x16(builder, intrinsics, v2, i2);
                let res = builder.build_int_compare(IntPredicate::ULE, v1, v2, "");
                let res = builder.build_int_s_extend(res, intrinsics.i8x16_ty, "");
                let res = builder.build_bitcast(res, intrinsics.i128_ty, "");
                state.push1(res);
            }
            Operator::I16x8LeU => {
                let ((v1, i1), (v2, i2)) = state.pop2_extra()?;
                let (v1, _) = v128_into_i16x8(builder, intrinsics, v1, i1);
                let (v2, _) = v128_into_i16x8(builder, intrinsics, v2, i2);
                let res = builder.build_int_compare(IntPredicate::ULE, v1, v2, "");
                let res = builder.build_int_s_extend(res, intrinsics.i16x8_ty, "");
                let res = builder.build_bitcast(res, intrinsics.i128_ty, "");
                state.push1(res);
            }
            Operator::I32x4LeU => {
                let ((v1, i1), (v2, i2)) = state.pop2_extra()?;
                let (v1, _) = v128_into_i32x4(builder, intrinsics, v1, i1);
                let (v2, _) = v128_into_i32x4(builder, intrinsics, v2, i2);
                let res = builder.build_int_compare(IntPredicate::ULE, v1, v2, "");
                let res = builder.build_int_s_extend(res, intrinsics.i32x4_ty, "");
                let res = builder.build_bitcast(res, intrinsics.i128_ty, "");
                state.push1(res);
            }
            Operator::I32GtS | Operator::I64GtS => {
                let ((v1, i1), (v2, i2)) = state.pop2_extra()?;
                let v1 = apply_pending_canonicalization(builder, intrinsics, v1, i1);
                let v2 = apply_pending_canonicalization(builder, intrinsics, v2, i2);
                let (v1, v2) = (v1.into_int_value(), v2.into_int_value());
                let cond = builder.build_int_compare(IntPredicate::SGT, v1, v2, &state.var_name());
                let res = builder.build_int_z_extend(cond, intrinsics.i32_ty, &state.var_name());
                state.push1_extra(
                    res,
                    ExtraInfo::arithmetic_f32() | ExtraInfo::arithmetic_f64(),
                );
            }
            Operator::I8x16GtS => {
                let ((v1, i1), (v2, i2)) = state.pop2_extra()?;
                let (v1, _) = v128_into_i8x16(builder, intrinsics, v1, i1);
                let (v2, _) = v128_into_i8x16(builder, intrinsics, v2, i2);
                let res = builder.build_int_compare(IntPredicate::SGT, v1, v2, "");
                let res = builder.build_int_s_extend(res, intrinsics.i8x16_ty, "");
                let res = builder.build_bitcast(res, intrinsics.i128_ty, "");
                state.push1(res);
            }
            Operator::I16x8GtS => {
                let ((v1, i1), (v2, i2)) = state.pop2_extra()?;
                let (v1, _) = v128_into_i16x8(builder, intrinsics, v1, i1);
                let (v2, _) = v128_into_i16x8(builder, intrinsics, v2, i2);
                let res = builder.build_int_compare(IntPredicate::SGT, v1, v2, "");
                let res = builder.build_int_s_extend(res, intrinsics.i16x8_ty, "");
                let res = builder.build_bitcast(res, intrinsics.i128_ty, "");
                state.push1(res);
            }
            Operator::I32x4GtS => {
                let ((v1, i1), (v2, i2)) = state.pop2_extra()?;
                let (v1, _) = v128_into_i32x4(builder, intrinsics, v1, i1);
                let (v2, _) = v128_into_i32x4(builder, intrinsics, v2, i2);
                let res = builder.build_int_compare(IntPredicate::SGT, v1, v2, "");
                let res = builder.build_int_s_extend(res, intrinsics.i32x4_ty, "");
                let res = builder.build_bitcast(res, intrinsics.i128_ty, "");
                state.push1(res);
            }
            Operator::I32GtU | Operator::I64GtU => {
                let ((v1, i1), (v2, i2)) = state.pop2_extra()?;
                let v1 = apply_pending_canonicalization(builder, intrinsics, v1, i1);
                let v2 = apply_pending_canonicalization(builder, intrinsics, v2, i2);
                let (v1, v2) = (v1.into_int_value(), v2.into_int_value());
                let cond = builder.build_int_compare(IntPredicate::UGT, v1, v2, &state.var_name());
                let res = builder.build_int_z_extend(cond, intrinsics.i32_ty, &state.var_name());
                state.push1_extra(
                    res,
                    ExtraInfo::arithmetic_f32() | ExtraInfo::arithmetic_f64(),
                );
            }
            Operator::I8x16GtU => {
                let ((v1, i1), (v2, i2)) = state.pop2_extra()?;
                let (v1, _) = v128_into_i8x16(builder, intrinsics, v1, i1);
                let (v2, _) = v128_into_i8x16(builder, intrinsics, v2, i2);
                let res = builder.build_int_compare(IntPredicate::UGT, v1, v2, "");
                let res = builder.build_int_s_extend(res, intrinsics.i8x16_ty, "");
                let res = builder.build_bitcast(res, intrinsics.i128_ty, "");
                state.push1(res);
            }
            Operator::I16x8GtU => {
                let ((v1, i1), (v2, i2)) = state.pop2_extra()?;
                let (v1, _) = v128_into_i16x8(builder, intrinsics, v1, i1);
                let (v2, _) = v128_into_i16x8(builder, intrinsics, v2, i2);
                let res = builder.build_int_compare(IntPredicate::UGT, v1, v2, "");
                let res = builder.build_int_s_extend(res, intrinsics.i16x8_ty, "");
                let res = builder.build_bitcast(res, intrinsics.i128_ty, "");
                state.push1(res);
            }
            Operator::I32x4GtU => {
                let ((v1, i1), (v2, i2)) = state.pop2_extra()?;
                let (v1, _) = v128_into_i32x4(builder, intrinsics, v1, i1);
                let (v2, _) = v128_into_i32x4(builder, intrinsics, v2, i2);
                let res = builder.build_int_compare(IntPredicate::UGT, v1, v2, "");
                let res = builder.build_int_s_extend(res, intrinsics.i32x4_ty, "");
                let res = builder.build_bitcast(res, intrinsics.i128_ty, "");
                state.push1(res);
            }
            Operator::I32GeS | Operator::I64GeS => {
                let ((v1, i1), (v2, i2)) = state.pop2_extra()?;
                let v1 = apply_pending_canonicalization(builder, intrinsics, v1, i1);
                let v2 = apply_pending_canonicalization(builder, intrinsics, v2, i2);
                let (v1, v2) = (v1.into_int_value(), v2.into_int_value());
                let cond = builder.build_int_compare(IntPredicate::SGE, v1, v2, &state.var_name());
                let res = builder.build_int_z_extend(cond, intrinsics.i32_ty, &state.var_name());
                state.push1(res);
            }
            Operator::I8x16GeS => {
                let ((v1, i1), (v2, i2)) = state.pop2_extra()?;
                let (v1, _) = v128_into_i8x16(builder, intrinsics, v1, i1);
                let (v2, _) = v128_into_i8x16(builder, intrinsics, v2, i2);
                let res = builder.build_int_compare(IntPredicate::SGE, v1, v2, "");
                let res = builder.build_int_s_extend(res, intrinsics.i8x16_ty, "");
                let res = builder.build_bitcast(res, intrinsics.i128_ty, "");
                state.push1(res);
            }
            Operator::I16x8GeS => {
                let ((v1, i1), (v2, i2)) = state.pop2_extra()?;
                let (v1, _) = v128_into_i16x8(builder, intrinsics, v1, i1);
                let (v2, _) = v128_into_i16x8(builder, intrinsics, v2, i2);
                let res = builder.build_int_compare(IntPredicate::SGE, v1, v2, "");
                let res = builder.build_int_s_extend(res, intrinsics.i16x8_ty, "");
                let res = builder.build_bitcast(res, intrinsics.i128_ty, "");
                state.push1(res);
            }
            Operator::I32x4GeS => {
                let ((v1, i1), (v2, i2)) = state.pop2_extra()?;
                let (v1, _) = v128_into_i32x4(builder, intrinsics, v1, i1);
                let (v2, _) = v128_into_i32x4(builder, intrinsics, v2, i2);
                let res = builder.build_int_compare(IntPredicate::SGE, v1, v2, "");
                let res = builder.build_int_s_extend(res, intrinsics.i32x4_ty, "");
                let res = builder.build_bitcast(res, intrinsics.i128_ty, "");
                state.push1(res);
            }
            Operator::I32GeU | Operator::I64GeU => {
                let ((v1, i1), (v2, i2)) = state.pop2_extra()?;
                let v1 = apply_pending_canonicalization(builder, intrinsics, v1, i1);
                let v2 = apply_pending_canonicalization(builder, intrinsics, v2, i2);
                let (v1, v2) = (v1.into_int_value(), v2.into_int_value());
                let cond = builder.build_int_compare(IntPredicate::UGE, v1, v2, &state.var_name());
                let res = builder.build_int_z_extend(cond, intrinsics.i32_ty, &state.var_name());
                state.push1_extra(
                    res,
                    ExtraInfo::arithmetic_f32() | ExtraInfo::arithmetic_f64(),
                );
            }
            Operator::I8x16GeU => {
                let ((v1, i1), (v2, i2)) = state.pop2_extra()?;
                let (v1, _) = v128_into_i8x16(builder, intrinsics, v1, i1);
                let (v2, _) = v128_into_i8x16(builder, intrinsics, v2, i2);
                let res = builder.build_int_compare(IntPredicate::UGE, v1, v2, "");
                let res = builder.build_int_s_extend(res, intrinsics.i8x16_ty, "");
                let res = builder.build_bitcast(res, intrinsics.i128_ty, "");
                state.push1(res);
            }
            Operator::I16x8GeU => {
                let ((v1, i1), (v2, i2)) = state.pop2_extra()?;
                let (v1, _) = v128_into_i16x8(builder, intrinsics, v1, i1);
                let (v2, _) = v128_into_i16x8(builder, intrinsics, v2, i2);
                let res = builder.build_int_compare(IntPredicate::UGE, v1, v2, "");
                let res = builder.build_int_s_extend(res, intrinsics.i16x8_ty, "");
                let res = builder.build_bitcast(res, intrinsics.i128_ty, "");
                state.push1(res);
            }
            Operator::I32x4GeU => {
                let ((v1, i1), (v2, i2)) = state.pop2_extra()?;
                let (v1, _) = v128_into_i32x4(builder, intrinsics, v1, i1);
                let (v2, _) = v128_into_i32x4(builder, intrinsics, v2, i2);
                let res = builder.build_int_compare(IntPredicate::UGE, v1, v2, "");
                let res = builder.build_int_s_extend(res, intrinsics.i32x4_ty, "");
                let res = builder.build_bitcast(res, intrinsics.i128_ty, "");
                state.push1(res);
            }

            /***************************
             * Floating-Point Comparison instructions.
             * https://github.com/sunfishcode/wasm-reference-manual/blob/master/WebAssembly.md#floating-point-comparison-instructions
             ***************************/
            Operator::F32Eq | Operator::F64Eq => {
                let (v1, v2) = state.pop2()?;
                let (v1, v2) = (v1.into_float_value(), v2.into_float_value());
                let cond =
                    builder.build_float_compare(FloatPredicate::OEQ, v1, v2, &state.var_name());
                let res = builder.build_int_z_extend(cond, intrinsics.i32_ty, &state.var_name());
                state.push1_extra(
                    res,
                    ExtraInfo::arithmetic_f32() | ExtraInfo::arithmetic_f64(),
                );
            }
            Operator::F32x4Eq => {
                let ((v1, i1), (v2, i2)) = state.pop2_extra()?;
                let (v1, _) = v128_into_f32x4(builder, intrinsics, v1, i1);
                let (v2, _) = v128_into_f32x4(builder, intrinsics, v2, i2);
                let res = builder.build_float_compare(FloatPredicate::OEQ, v1, v2, "");
                let res = builder.build_int_s_extend(res, intrinsics.i32x4_ty, "");
                let res = builder.build_bitcast(res, intrinsics.i128_ty, "");
                state.push1(res);
            }
            Operator::F64x2Eq => {
                let ((v1, i1), (v2, i2)) = state.pop2_extra()?;
                let (v1, _) = v128_into_f64x2(builder, intrinsics, v1, i1);
                let (v2, _) = v128_into_f64x2(builder, intrinsics, v2, i2);
                let res = builder.build_float_compare(FloatPredicate::OEQ, v1, v2, "");
                let res = builder.build_int_s_extend(res, intrinsics.i64x2_ty, "");
                let res = builder.build_bitcast(res, intrinsics.i128_ty, "");
                state.push1(res);
            }
            Operator::F32Ne | Operator::F64Ne => {
                let (v1, v2) = state.pop2()?;
                let (v1, v2) = (v1.into_float_value(), v2.into_float_value());
                let cond =
                    builder.build_float_compare(FloatPredicate::UNE, v1, v2, &state.var_name());
                let res = builder.build_int_z_extend(cond, intrinsics.i32_ty, &state.var_name());
                state.push1_extra(
                    res,
                    ExtraInfo::arithmetic_f32() | ExtraInfo::arithmetic_f64(),
                );
            }
            Operator::F32x4Ne => {
                let ((v1, i1), (v2, i2)) = state.pop2_extra()?;
                let (v1, _) = v128_into_f32x4(builder, intrinsics, v1, i1);
                let (v2, _) = v128_into_f32x4(builder, intrinsics, v2, i2);
                let res = builder.build_float_compare(FloatPredicate::UNE, v1, v2, "");
                let res = builder.build_int_s_extend(res, intrinsics.i32x4_ty, "");
                let res = builder.build_bitcast(res, intrinsics.i128_ty, "");
                state.push1(res);
            }
            Operator::F64x2Ne => {
                let ((v1, i1), (v2, i2)) = state.pop2_extra()?;
                let (v1, _) = v128_into_f64x2(builder, intrinsics, v1, i1);
                let (v2, _) = v128_into_f64x2(builder, intrinsics, v2, i2);
                let res = builder.build_float_compare(FloatPredicate::UNE, v1, v2, "");
                let res = builder.build_int_s_extend(res, intrinsics.i64x2_ty, "");
                let res = builder.build_bitcast(res, intrinsics.i128_ty, "");
                state.push1(res);
            }
            Operator::F32Lt | Operator::F64Lt => {
                let (v1, v2) = state.pop2()?;
                let (v1, v2) = (v1.into_float_value(), v2.into_float_value());
                let cond =
                    builder.build_float_compare(FloatPredicate::OLT, v1, v2, &state.var_name());
                let res = builder.build_int_z_extend(cond, intrinsics.i32_ty, &state.var_name());
                state.push1_extra(
                    res,
                    ExtraInfo::arithmetic_f32() | ExtraInfo::arithmetic_f64(),
                );
            }
            Operator::F32x4Lt => {
                let ((v1, i1), (v2, i2)) = state.pop2_extra()?;
                let (v1, _) = v128_into_f32x4(builder, intrinsics, v1, i1);
                let (v2, _) = v128_into_f32x4(builder, intrinsics, v2, i2);
                let res = builder.build_float_compare(FloatPredicate::OLT, v1, v2, "");
                let res = builder.build_int_s_extend(res, intrinsics.i32x4_ty, "");
                let res = builder.build_bitcast(res, intrinsics.i128_ty, "");
                state.push1(res);
            }
            Operator::F64x2Lt => {
                let ((v1, i1), (v2, i2)) = state.pop2_extra()?;
                let (v1, _) = v128_into_f64x2(builder, intrinsics, v1, i1);
                let (v2, _) = v128_into_f64x2(builder, intrinsics, v2, i2);
                let res = builder.build_float_compare(FloatPredicate::OLT, v1, v2, "");
                let res = builder.build_int_s_extend(res, intrinsics.i64x2_ty, "");
                let res = builder.build_bitcast(res, intrinsics.i128_ty, "");
                state.push1(res);
            }
            Operator::F32Le | Operator::F64Le => {
                let (v1, v2) = state.pop2()?;
                let (v1, v2) = (v1.into_float_value(), v2.into_float_value());
                let cond =
                    builder.build_float_compare(FloatPredicate::OLE, v1, v2, &state.var_name());
                let res = builder.build_int_z_extend(cond, intrinsics.i32_ty, &state.var_name());
                state.push1_extra(
                    res,
                    ExtraInfo::arithmetic_f32() | ExtraInfo::arithmetic_f64(),
                );
            }
            Operator::F32x4Le => {
                let ((v1, i1), (v2, i2)) = state.pop2_extra()?;
                let (v1, _) = v128_into_f32x4(builder, intrinsics, v1, i1);
                let (v2, _) = v128_into_f32x4(builder, intrinsics, v2, i2);
                let res = builder.build_float_compare(FloatPredicate::OLE, v1, v2, "");
                let res = builder.build_int_s_extend(res, intrinsics.i32x4_ty, "");
                let res = builder.build_bitcast(res, intrinsics.i128_ty, "");
                state.push1(res);
            }
            Operator::F64x2Le => {
                let ((v1, i1), (v2, i2)) = state.pop2_extra()?;
                let (v1, _) = v128_into_f64x2(builder, intrinsics, v1, i1);
                let (v2, _) = v128_into_f64x2(builder, intrinsics, v2, i2);
                let res = builder.build_float_compare(FloatPredicate::OLE, v1, v2, "");
                let res = builder.build_int_s_extend(res, intrinsics.i64x2_ty, "");
                let res = builder.build_bitcast(res, intrinsics.i128_ty, "");
                state.push1(res);
            }
            Operator::F32Gt | Operator::F64Gt => {
                let (v1, v2) = state.pop2()?;
                let (v1, v2) = (v1.into_float_value(), v2.into_float_value());
                let cond =
                    builder.build_float_compare(FloatPredicate::OGT, v1, v2, &state.var_name());
                let res = builder.build_int_z_extend(cond, intrinsics.i32_ty, &state.var_name());
                state.push1_extra(
                    res,
                    ExtraInfo::arithmetic_f32() | ExtraInfo::arithmetic_f64(),
                );
            }
            Operator::F32x4Gt => {
                let ((v1, i1), (v2, i2)) = state.pop2_extra()?;
                let (v1, _) = v128_into_f32x4(builder, intrinsics, v1, i1);
                let (v2, _) = v128_into_f32x4(builder, intrinsics, v2, i2);
                let res = builder.build_float_compare(FloatPredicate::OGT, v1, v2, "");
                let res = builder.build_int_s_extend(res, intrinsics.i32x4_ty, "");
                let res = builder.build_bitcast(res, intrinsics.i128_ty, "");
                state.push1(res);
            }
            Operator::F64x2Gt => {
                let ((v1, i1), (v2, i2)) = state.pop2_extra()?;
                let (v1, _) = v128_into_f64x2(builder, intrinsics, v1, i1);
                let (v2, _) = v128_into_f64x2(builder, intrinsics, v2, i2);
                let res = builder.build_float_compare(FloatPredicate::OGT, v1, v2, "");
                let res = builder.build_int_s_extend(res, intrinsics.i64x2_ty, "");
                let res = builder.build_bitcast(res, intrinsics.i128_ty, "");
                state.push1(res);
            }
            Operator::F32Ge | Operator::F64Ge => {
                let (v1, v2) = state.pop2()?;
                let (v1, v2) = (v1.into_float_value(), v2.into_float_value());
                let cond =
                    builder.build_float_compare(FloatPredicate::OGE, v1, v2, &state.var_name());
                let res = builder.build_int_z_extend(cond, intrinsics.i32_ty, &state.var_name());
                state.push1_extra(
                    res,
                    ExtraInfo::arithmetic_f32() | ExtraInfo::arithmetic_f64(),
                );
            }
            Operator::F32x4Ge => {
                let ((v1, i1), (v2, i2)) = state.pop2_extra()?;
                let (v1, _) = v128_into_f32x4(builder, intrinsics, v1, i1);
                let (v2, _) = v128_into_f32x4(builder, intrinsics, v2, i2);
                let res = builder.build_float_compare(FloatPredicate::OGE, v1, v2, "");
                let res = builder.build_int_s_extend(res, intrinsics.i32x4_ty, "");
                let res = builder.build_bitcast(res, intrinsics.i128_ty, "");
                state.push1(res);
            }
            Operator::F64x2Ge => {
                let ((v1, i1), (v2, i2)) = state.pop2_extra()?;
                let (v1, _) = v128_into_f64x2(builder, intrinsics, v1, i1);
                let (v2, _) = v128_into_f64x2(builder, intrinsics, v2, i2);
                let res = builder.build_float_compare(FloatPredicate::OGE, v1, v2, "");
                let res = builder.build_int_s_extend(res, intrinsics.i64x2_ty, "");
                let res = builder.build_bitcast(res, intrinsics.i128_ty, "");
                state.push1(res);
            }

            /***************************
             * Conversion instructions.
             * https://github.com/sunfishcode/wasm-reference-manual/blob/master/WebAssembly.md#conversion-instructions
             ***************************/
            Operator::I32WrapI64 => {
                let (v, i) = state.pop1_extra()?;
                let v = apply_pending_canonicalization(builder, intrinsics, v, i);
                let v = v.into_int_value();
                let res = builder.build_int_truncate(v, intrinsics.i32_ty, &state.var_name());
                state.push1(res);
            }
            Operator::I64ExtendI32S => {
                let (v, i) = state.pop1_extra()?;
                let v = apply_pending_canonicalization(builder, intrinsics, v, i);
                let v = v.into_int_value();
                let res = builder.build_int_s_extend(v, intrinsics.i64_ty, &state.var_name());
                state.push1(res);
            }
            Operator::I64ExtendI32U => {
                let (v, i) = state.pop1_extra()?;
                let v = apply_pending_canonicalization(builder, intrinsics, v, i);
                let v = v.into_int_value();
                let res = builder.build_int_z_extend(v, intrinsics.i64_ty, &state.var_name());
                state.push1_extra(res, ExtraInfo::arithmetic_f64());
            }
            Operator::I32x4TruncSatF32x4S => {
                let (v, i) = state.pop1_extra()?;
                let v = apply_pending_canonicalization(builder, intrinsics, v, i);
                let v = v.into_int_value();
                let res = trunc_sat(
                    builder,
                    intrinsics,
                    intrinsics.f32x4_ty,
                    intrinsics.i32x4_ty,
                    -2147480000i32 as u32 as u64,
                    2147480000,
                    std::i32::MIN as u64,
                    std::i32::MAX as u64,
                    v,
                    &state.var_name(),
                );
                state.push1(res);
            }
            Operator::I32x4TruncSatF32x4U => {
                let (v, i) = state.pop1_extra()?;
                let v = apply_pending_canonicalization(builder, intrinsics, v, i);
                let v = v.into_int_value();
                let res = trunc_sat(
                    builder,
                    intrinsics,
                    intrinsics.f32x4_ty,
                    intrinsics.i32x4_ty,
                    0,
                    4294960000,
                    std::u32::MIN as u64,
                    std::u32::MAX as u64,
                    v,
                    &state.var_name(),
                );
                state.push1(res);
            }
            Operator::I64x2TruncSatF64x2S => {
                let (v, i) = state.pop1_extra()?;
                let v = apply_pending_canonicalization(builder, intrinsics, v, i);
                let v = v.into_int_value();
                let res = trunc_sat(
                    builder,
                    intrinsics,
                    intrinsics.f64x2_ty,
                    intrinsics.i64x2_ty,
                    std::i64::MIN as u64,
                    std::i64::MAX as u64,
                    std::i64::MIN as u64,
                    std::i64::MAX as u64,
                    v,
                    &state.var_name(),
                );
                state.push1(res);
            }
            Operator::I64x2TruncSatF64x2U => {
                let (v, i) = state.pop1_extra()?;
                let v = apply_pending_canonicalization(builder, intrinsics, v, i);
                let v = v.into_int_value();
                let res = trunc_sat(
                    builder,
                    intrinsics,
                    intrinsics.f64x2_ty,
                    intrinsics.i64x2_ty,
                    std::u64::MIN,
                    std::u64::MAX,
                    std::u64::MIN,
                    std::u64::MAX,
                    v,
                    &state.var_name(),
                );
                state.push1(res);
            }
            Operator::I32TruncF32S => {
                let v1 = state.pop1()?.into_float_value();
                trap_if_not_representable_as_int(
                    builder, intrinsics, context, &function, 0xcf000000, // -2147483600.0
                    0x4effffff, // 2147483500.0
                    v1,
                );
                let res =
                    builder.build_float_to_signed_int(v1, intrinsics.i32_ty, &state.var_name());
                state.push1(res);
            }
            Operator::I32TruncF64S => {
                let v1 = state.pop1()?.into_float_value();
                trap_if_not_representable_as_int(
                    builder,
                    intrinsics,
                    context,
                    &function,
                    0xc1e00000001fffff, // -2147483648.9999995
                    0x41dfffffffffffff, // 2147483647.9999998
                    v1,
                );
                let res =
                    builder.build_float_to_signed_int(v1, intrinsics.i32_ty, &state.var_name());
                state.push1(res);
            }
            Operator::I32TruncSatF32S => {
                let (v, i) = state.pop1_extra()?;
                let v = apply_pending_canonicalization(builder, intrinsics, v, i);
                let v = v.into_float_value();
                let res = trunc_sat_scalar(
                    builder,
                    intrinsics.i32_ty,
                    LEF32_GEQ_I32_MIN,
                    GEF32_LEQ_I32_MAX,
                    std::i32::MIN as u32 as u64,
                    std::i32::MAX as u32 as u64,
                    v,
                    &state.var_name(),
                );
                state.push1(res);
            }
            Operator::I32TruncSatF64S => {
                let (v, i) = state.pop1_extra()?;
                let v = apply_pending_canonicalization(builder, intrinsics, v, i);
                let v = v.into_float_value();
                let res = trunc_sat_scalar(
                    builder,
                    intrinsics.i32_ty,
                    LEF64_GEQ_I32_MIN,
                    GEF64_LEQ_I32_MAX,
                    std::i32::MIN as u64,
                    std::i32::MAX as u64,
                    v,
                    &state.var_name(),
                );
                state.push1(res);
            }
            Operator::I64TruncF32S => {
                let v1 = state.pop1()?.into_float_value();
                trap_if_not_representable_as_int(
                    builder, intrinsics, context, &function,
                    0xdf000000, // -9223372000000000000.0
                    0x5effffff, // 9223371500000000000.0
                    v1,
                );
                let res =
                    builder.build_float_to_signed_int(v1, intrinsics.i64_ty, &state.var_name());
                state.push1(res);
            }
            Operator::I64TruncF64S => {
                let v1 = state.pop1()?.into_float_value();
                trap_if_not_representable_as_int(
                    builder,
                    intrinsics,
                    context,
                    &function,
                    0xc3e0000000000000, // -9223372036854776000.0
                    0x43dfffffffffffff, // 9223372036854775000.0
                    v1,
                );
                let res =
                    builder.build_float_to_signed_int(v1, intrinsics.i64_ty, &state.var_name());
                state.push1(res);
            }
            Operator::I64TruncSatF32S => {
                let (v, i) = state.pop1_extra()?;
                let v = apply_pending_canonicalization(builder, intrinsics, v, i);
                let v = v.into_float_value();
                let res = trunc_sat_scalar(
                    builder,
                    intrinsics.i64_ty,
                    LEF32_GEQ_I64_MIN,
                    GEF32_LEQ_I64_MAX,
                    std::i64::MIN as u64,
                    std::i64::MAX as u64,
                    v,
                    &state.var_name(),
                );
                state.push1(res);
            }
            Operator::I64TruncSatF64S => {
                let (v, i) = state.pop1_extra()?;
                let v = apply_pending_canonicalization(builder, intrinsics, v, i);
                let v = v.into_float_value();
                let res = trunc_sat_scalar(
                    builder,
                    intrinsics.i64_ty,
                    LEF64_GEQ_I64_MIN,
                    GEF64_LEQ_I64_MAX,
                    std::i64::MIN as u64,
                    std::i64::MAX as u64,
                    v,
                    &state.var_name(),
                );
                state.push1(res);
            }
            Operator::I32TruncF32U => {
                let v1 = state.pop1()?.into_float_value();
                trap_if_not_representable_as_int(
                    builder, intrinsics, context, &function, 0xbf7fffff, // -0.99999994
                    0x4f7fffff, // 4294967000.0
                    v1,
                );
                let res =
                    builder.build_float_to_unsigned_int(v1, intrinsics.i32_ty, &state.var_name());
                state.push1(res);
            }
            Operator::I32TruncF64U => {
                let v1 = state.pop1()?.into_float_value();
                trap_if_not_representable_as_int(
                    builder,
                    intrinsics,
                    context,
                    &function,
                    0xbfefffffffffffff, // -0.9999999999999999
                    0x41efffffffffffff, // 4294967295.9999995
                    v1,
                );
                let res =
                    builder.build_float_to_unsigned_int(v1, intrinsics.i32_ty, &state.var_name());
                state.push1(res);
            }
            Operator::I32TruncSatF32U => {
                let (v, i) = state.pop1_extra()?;
                let v = apply_pending_canonicalization(builder, intrinsics, v, i);
                let v = v.into_float_value();
                let res = trunc_sat_scalar(
                    builder,
                    intrinsics.i32_ty,
                    LEF32_GEQ_U32_MIN,
                    GEF32_LEQ_U32_MAX,
                    std::u32::MIN as u64,
                    std::u32::MAX as u64,
                    v,
                    &state.var_name(),
                );
                state.push1(res);
            }
            Operator::I32TruncSatF64U => {
                let (v, i) = state.pop1_extra()?;
                let v = apply_pending_canonicalization(builder, intrinsics, v, i);
                let v = v.into_float_value();
                let res = trunc_sat_scalar(
                    builder,
                    intrinsics.i32_ty,
                    LEF64_GEQ_U32_MIN,
                    GEF64_LEQ_U32_MAX,
                    std::u32::MIN as u64,
                    std::u32::MAX as u64,
                    v,
                    &state.var_name(),
                );
                state.push1(res);
            }
            Operator::I64TruncF32U => {
                let v1 = state.pop1()?.into_float_value();
                trap_if_not_representable_as_int(
                    builder, intrinsics, context, &function, 0xbf7fffff, // -0.99999994
                    0x5f7fffff, // 18446743000000000000.0
                    v1,
                );
                let res =
                    builder.build_float_to_unsigned_int(v1, intrinsics.i64_ty, &state.var_name());
                state.push1(res);
            }
            Operator::I64TruncF64U => {
                let v1 = state.pop1()?.into_float_value();
                trap_if_not_representable_as_int(
                    builder,
                    intrinsics,
                    context,
                    &function,
                    0xbfefffffffffffff, // -0.9999999999999999
                    0x43efffffffffffff, // 18446744073709550000.0
                    v1,
                );
                let res =
                    builder.build_float_to_unsigned_int(v1, intrinsics.i64_ty, &state.var_name());
                state.push1(res);
            }
            Operator::I64TruncSatF32U => {
                let (v, i) = state.pop1_extra()?;
                let v = apply_pending_canonicalization(builder, intrinsics, v, i);
                let v = v.into_float_value();
                let res = trunc_sat_scalar(
                    builder,
                    intrinsics.i64_ty,
                    LEF32_GEQ_U64_MIN,
                    GEF32_LEQ_U64_MAX,
                    std::u64::MIN,
                    std::u64::MAX,
                    v,
                    &state.var_name(),
                );
                state.push1(res);
            }
            Operator::I64TruncSatF64U => {
                let (v, i) = state.pop1_extra()?;
                let v = apply_pending_canonicalization(builder, intrinsics, v, i);
                let v = v.into_float_value();
                let res = trunc_sat_scalar(
                    builder,
                    intrinsics.i64_ty,
                    LEF64_GEQ_U64_MIN,
                    GEF64_LEQ_U64_MAX,
                    std::u64::MIN,
                    std::u64::MAX,
                    v,
                    &state.var_name(),
                );
                state.push1(res);
            }
            Operator::F32DemoteF64 => {
                let v = state.pop1()?;
                let v = v.into_float_value();
                let res = builder.build_float_trunc(v, intrinsics.f32_ty, &state.var_name());
                state.push1_extra(res, ExtraInfo::pending_f32_nan());
            }
            Operator::F64PromoteF32 => {
                let v = state.pop1()?;
                let v = v.into_float_value();
                let res = builder.build_float_ext(v, intrinsics.f64_ty, &state.var_name());
                state.push1_extra(res, ExtraInfo::pending_f64_nan());
            }
            Operator::F32ConvertI32S | Operator::F32ConvertI64S => {
                let (v, i) = state.pop1_extra()?;
                let v = apply_pending_canonicalization(builder, intrinsics, v, i);
                let v = v.into_int_value();
                let res =
                    builder.build_signed_int_to_float(v, intrinsics.f32_ty, &state.var_name());
                state.push1(res);
            }
            Operator::F64ConvertI32S | Operator::F64ConvertI64S => {
                let (v, i) = state.pop1_extra()?;
                let v = apply_pending_canonicalization(builder, intrinsics, v, i);
                let v = v.into_int_value();
                let res =
                    builder.build_signed_int_to_float(v, intrinsics.f64_ty, &state.var_name());
                state.push1(res);
            }
            Operator::F32ConvertI32U | Operator::F32ConvertI64U => {
                let (v, i) = state.pop1_extra()?;
                let v = apply_pending_canonicalization(builder, intrinsics, v, i);
                let v = v.into_int_value();
                let res =
                    builder.build_unsigned_int_to_float(v, intrinsics.f32_ty, &state.var_name());
                state.push1(res);
            }
            Operator::F64ConvertI32U | Operator::F64ConvertI64U => {
                let (v, i) = state.pop1_extra()?;
                let v = apply_pending_canonicalization(builder, intrinsics, v, i);
                let v = v.into_int_value();
                let res =
                    builder.build_unsigned_int_to_float(v, intrinsics.f64_ty, &state.var_name());
                state.push1(res);
            }
            Operator::F32x4ConvertI32x4S => {
                let v = state.pop1()?;
                let v = builder
                    .build_bitcast(v, intrinsics.i32x4_ty, "")
                    .into_vector_value();
                let res =
                    builder.build_signed_int_to_float(v, intrinsics.f32x4_ty, &state.var_name());
                let res = builder.build_bitcast(res, intrinsics.i128_ty, "");
                state.push1(res);
            }
            Operator::F32x4ConvertI32x4U => {
                let v = state.pop1()?;
                let v = builder
                    .build_bitcast(v, intrinsics.i32x4_ty, "")
                    .into_vector_value();
                let res =
                    builder.build_unsigned_int_to_float(v, intrinsics.f32x4_ty, &state.var_name());
                let res = builder.build_bitcast(res, intrinsics.i128_ty, "");
                state.push1(res);
            }
            Operator::F64x2ConvertI64x2S => {
                let v = state.pop1()?;
                let v = builder
                    .build_bitcast(v, intrinsics.i64x2_ty, "")
                    .into_vector_value();
                let res =
                    builder.build_signed_int_to_float(v, intrinsics.f64x2_ty, &state.var_name());
                let res = builder.build_bitcast(res, intrinsics.i128_ty, "");
                state.push1(res);
            }
            Operator::F64x2ConvertI64x2U => {
                let v = state.pop1()?;
                let v = builder
                    .build_bitcast(v, intrinsics.i64x2_ty, "")
                    .into_vector_value();
                let res =
                    builder.build_unsigned_int_to_float(v, intrinsics.f64x2_ty, &state.var_name());
                let res = builder.build_bitcast(res, intrinsics.i128_ty, "");
                state.push1(res);
            }
            Operator::I32ReinterpretF32 => {
                let (v, i) = state.pop1_extra()?;
                let v = apply_pending_canonicalization(builder, intrinsics, v, i);
                let ret = builder.build_bitcast(v, intrinsics.i32_ty, &state.var_name());
                state.push1_extra(ret, ExtraInfo::arithmetic_f32());
            }
            Operator::I64ReinterpretF64 => {
                let (v, i) = state.pop1_extra()?;
                let v = apply_pending_canonicalization(builder, intrinsics, v, i);
                let ret = builder.build_bitcast(v, intrinsics.i64_ty, &state.var_name());
                state.push1_extra(ret, ExtraInfo::arithmetic_f64());
            }
            Operator::F32ReinterpretI32 => {
                let (v, i) = state.pop1_extra()?;
                let ret = builder.build_bitcast(v, intrinsics.f32_ty, &state.var_name());
                state.push1_extra(ret, i);
            }
            Operator::F64ReinterpretI64 => {
                let (v, i) = state.pop1_extra()?;
                let ret = builder.build_bitcast(v, intrinsics.f64_ty, &state.var_name());
                state.push1_extra(ret, i);
            }

            /***************************
             * Sign-extension operators.
             * https://github.com/WebAssembly/sign-extension-ops/blob/master/proposals/sign-extension-ops/Overview.md
             ***************************/
            Operator::I32Extend8S => {
                let value = state.pop1()?.into_int_value();
                let narrow_value =
                    builder.build_int_truncate(value, intrinsics.i8_ty, &state.var_name());
                let extended_value =
                    builder.build_int_s_extend(narrow_value, intrinsics.i32_ty, &state.var_name());
                state.push1(extended_value);
            }
            Operator::I32Extend16S => {
                let value = state.pop1()?.into_int_value();
                let narrow_value =
                    builder.build_int_truncate(value, intrinsics.i16_ty, &state.var_name());
                let extended_value =
                    builder.build_int_s_extend(narrow_value, intrinsics.i32_ty, &state.var_name());
                state.push1(extended_value);
            }
            Operator::I64Extend8S => {
                let value = state.pop1()?.into_int_value();
                let narrow_value =
                    builder.build_int_truncate(value, intrinsics.i8_ty, &state.var_name());
                let extended_value =
                    builder.build_int_s_extend(narrow_value, intrinsics.i64_ty, &state.var_name());
                state.push1(extended_value);
            }
            Operator::I64Extend16S => {
                let value = state.pop1()?.into_int_value();
                let narrow_value =
                    builder.build_int_truncate(value, intrinsics.i16_ty, &state.var_name());
                let extended_value =
                    builder.build_int_s_extend(narrow_value, intrinsics.i64_ty, &state.var_name());
                state.push1(extended_value);
            }
            Operator::I64Extend32S => {
                let value = state.pop1()?.into_int_value();
                let narrow_value =
                    builder.build_int_truncate(value, intrinsics.i32_ty, &state.var_name());
                let extended_value =
                    builder.build_int_s_extend(narrow_value, intrinsics.i64_ty, &state.var_name());
                state.push1(extended_value);
            }

            /***************************
             * Load and Store instructions.
             * https://github.com/sunfishcode/wasm-reference-manual/blob/master/WebAssembly.md#load-and-store-instructions
             ***************************/
            Operator::I32Load { ref memarg } => {
                let effective_address = resolve_memory_ptr(
                    builder,
                    intrinsics,
                    context,
                    self.module.clone(),
                    &function,
                    &mut state,
                    &mut ctx,
                    memarg,
                    intrinsics.i32_ptr_ty,
                    4,
                )?;
                let result = builder.build_load(effective_address, &state.var_name());
                result
                    .as_instruction_value()
                    .unwrap()
                    .set_alignment(1)
                    .unwrap();
                tbaa_label(
                    &self.module,
                    intrinsics,
                    "memory",
                    result.as_instruction_value().unwrap(),
                    Some(0),
                );
                state.push1(result);
            }
            Operator::I64Load { ref memarg } => {
                let effective_address = resolve_memory_ptr(
                    builder,
                    intrinsics,
                    context,
                    self.module.clone(),
                    &function,
                    &mut state,
                    &mut ctx,
                    memarg,
                    intrinsics.i64_ptr_ty,
                    8,
                )?;
                let result = builder.build_load(effective_address, &state.var_name());
                result
                    .as_instruction_value()
                    .unwrap()
                    .set_alignment(1)
                    .unwrap();
                tbaa_label(
                    &self.module,
                    intrinsics,
                    "memory",
                    result.as_instruction_value().unwrap(),
                    Some(0),
                );
                state.push1(result);
            }
            Operator::F32Load { ref memarg } => {
                let effective_address = resolve_memory_ptr(
                    builder,
                    intrinsics,
                    context,
                    self.module.clone(),
                    &function,
                    &mut state,
                    &mut ctx,
                    memarg,
                    intrinsics.f32_ptr_ty,
                    4,
                )?;
                let result = builder.build_load(effective_address, &state.var_name());
                result
                    .as_instruction_value()
                    .unwrap()
                    .set_alignment(1)
                    .unwrap();
                tbaa_label(
                    &self.module,
                    intrinsics,
                    "memory",
                    result.as_instruction_value().unwrap(),
                    Some(0),
                );
                state.push1(result);
            }
            Operator::F64Load { ref memarg } => {
                let effective_address = resolve_memory_ptr(
                    builder,
                    intrinsics,
                    context,
                    self.module.clone(),
                    &function,
                    &mut state,
                    &mut ctx,
                    memarg,
                    intrinsics.f64_ptr_ty,
                    8,
                )?;
                let result = builder.build_load(effective_address, &state.var_name());
                result
                    .as_instruction_value()
                    .unwrap()
                    .set_alignment(1)
                    .unwrap();
                tbaa_label(
                    &self.module,
                    intrinsics,
                    "memory",
                    result.as_instruction_value().unwrap(),
                    Some(0),
                );
                state.push1(result);
            }
            Operator::V128Load { ref memarg } => {
                let effective_address = resolve_memory_ptr(
                    builder,
                    intrinsics,
                    context,
                    self.module.clone(),
                    &function,
                    &mut state,
                    &mut ctx,
                    memarg,
                    intrinsics.i128_ptr_ty,
                    16,
                )?;
                let result = builder.build_load(effective_address, &state.var_name());
                result
                    .as_instruction_value()
                    .unwrap()
                    .set_alignment(1)
                    .unwrap();
                tbaa_label(
                    &self.module,
                    intrinsics,
                    "memory",
                    result.as_instruction_value().unwrap(),
                    Some(0),
                );
                state.push1(result);
            }

            Operator::I32Store { ref memarg } => {
                let value = state.pop1()?;
                let effective_address = resolve_memory_ptr(
                    builder,
                    intrinsics,
                    context,
                    self.module.clone(),
                    &function,
                    &mut state,
                    &mut ctx,
                    memarg,
                    intrinsics.i32_ptr_ty,
                    4,
                )?;
                let store = builder.build_store(effective_address, value);
                store.set_alignment(1).unwrap();
                tbaa_label(&self.module, intrinsics, "memory", store, Some(0));
            }
            Operator::I64Store { ref memarg } => {
                let value = state.pop1()?;
                let effective_address = resolve_memory_ptr(
                    builder,
                    intrinsics,
                    context,
                    self.module.clone(),
                    &function,
                    &mut state,
                    &mut ctx,
                    memarg,
                    intrinsics.i64_ptr_ty,
                    8,
                )?;
                let store = builder.build_store(effective_address, value);
                store.set_alignment(1).unwrap();
                tbaa_label(&self.module, intrinsics, "memory", store, Some(0));
            }
            Operator::F32Store { ref memarg } => {
                let (v, i) = state.pop1_extra()?;
                let v = apply_pending_canonicalization(builder, intrinsics, v, i);
                let effective_address = resolve_memory_ptr(
                    builder,
                    intrinsics,
                    context,
                    self.module.clone(),
                    &function,
                    &mut state,
                    &mut ctx,
                    memarg,
                    intrinsics.f32_ptr_ty,
                    4,
                )?;
                let store = builder.build_store(effective_address, v);
                store.set_alignment(1).unwrap();
                tbaa_label(&self.module, intrinsics, "memory", store, Some(0));
            }
            Operator::F64Store { ref memarg } => {
                let (v, i) = state.pop1_extra()?;
                let v = apply_pending_canonicalization(builder, intrinsics, v, i);
                let effective_address = resolve_memory_ptr(
                    builder,
                    intrinsics,
                    context,
                    self.module.clone(),
                    &function,
                    &mut state,
                    &mut ctx,
                    memarg,
                    intrinsics.f64_ptr_ty,
                    8,
                )?;
                let store = builder.build_store(effective_address, v);
                store.set_alignment(1).unwrap();
                tbaa_label(&self.module, intrinsics, "memory", store, Some(0));
            }
            Operator::V128Store { ref memarg } => {
                let (v, i) = state.pop1_extra()?;
                let v = apply_pending_canonicalization(builder, intrinsics, v, i);
                let effective_address = resolve_memory_ptr(
                    builder,
                    intrinsics,
                    context,
                    self.module.clone(),
                    &function,
                    &mut state,
                    &mut ctx,
                    memarg,
                    intrinsics.i128_ptr_ty,
                    16,
                )?;
                let store = builder.build_store(effective_address, v);
                store.set_alignment(1).unwrap();
                tbaa_label(&self.module, intrinsics, "memory", store, Some(0));
            }
            Operator::I32Load8S { ref memarg } => {
                let effective_address = resolve_memory_ptr(
                    builder,
                    intrinsics,
                    context,
                    self.module.clone(),
                    &function,
                    &mut state,
                    &mut ctx,
                    memarg,
                    intrinsics.i8_ptr_ty,
                    1,
                )?;
                let narrow_result = builder.build_load(effective_address, &state.var_name());
                narrow_result
                    .as_instruction_value()
                    .unwrap()
                    .set_alignment(1)
                    .unwrap();
                tbaa_label(
                    &self.module,
                    intrinsics,
                    "memory",
                    narrow_result.as_instruction_value().unwrap(),
                    Some(0),
                );
                let result = builder.build_int_s_extend(
                    narrow_result.into_int_value(),
                    intrinsics.i32_ty,
                    &state.var_name(),
                );
                state.push1(result);
            }
            Operator::I32Load16S { ref memarg } => {
                let effective_address = resolve_memory_ptr(
                    builder,
                    intrinsics,
                    context,
                    self.module.clone(),
                    &function,
                    &mut state,
                    &mut ctx,
                    memarg,
                    intrinsics.i16_ptr_ty,
                    2,
                )?;
                let narrow_result = builder.build_load(effective_address, &state.var_name());
                narrow_result
                    .as_instruction_value()
                    .unwrap()
                    .set_alignment(1)
                    .unwrap();
                tbaa_label(
                    &self.module,
                    intrinsics,
                    "memory",
                    narrow_result.as_instruction_value().unwrap(),
                    Some(0),
                );
                let result = builder.build_int_s_extend(
                    narrow_result.into_int_value(),
                    intrinsics.i32_ty,
                    &state.var_name(),
                );
                state.push1(result);
            }
            Operator::I64Load8S { ref memarg } => {
                let effective_address = resolve_memory_ptr(
                    builder,
                    intrinsics,
                    context,
                    self.module.clone(),
                    &function,
                    &mut state,
                    &mut ctx,
                    memarg,
                    intrinsics.i8_ptr_ty,
                    1,
                )?;
                let narrow_result = builder
                    .build_load(effective_address, &state.var_name())
                    .into_int_value();
                narrow_result
                    .as_instruction_value()
                    .unwrap()
                    .set_alignment(1)
                    .unwrap();
                tbaa_label(
                    &self.module,
                    intrinsics,
                    "memory",
                    narrow_result.as_instruction_value().unwrap(),
                    Some(0),
                );
                let result =
                    builder.build_int_s_extend(narrow_result, intrinsics.i64_ty, &state.var_name());
                state.push1(result);
            }
            Operator::I64Load16S { ref memarg } => {
                let effective_address = resolve_memory_ptr(
                    builder,
                    intrinsics,
                    context,
                    self.module.clone(),
                    &function,
                    &mut state,
                    &mut ctx,
                    memarg,
                    intrinsics.i16_ptr_ty,
                    2,
                )?;
                let narrow_result = builder
                    .build_load(effective_address, &state.var_name())
                    .into_int_value();
                narrow_result
                    .as_instruction_value()
                    .unwrap()
                    .set_alignment(1)
                    .unwrap();
                tbaa_label(
                    &self.module,
                    intrinsics,
                    "memory",
                    narrow_result.as_instruction_value().unwrap(),
                    Some(0),
                );
                let result =
                    builder.build_int_s_extend(narrow_result, intrinsics.i64_ty, &state.var_name());
                state.push1(result);
            }
            Operator::I64Load32S { ref memarg } => {
                let effective_address = resolve_memory_ptr(
                    builder,
                    intrinsics,
                    context,
                    self.module.clone(),
                    &function,
                    &mut state,
                    &mut ctx,
                    memarg,
                    intrinsics.i32_ptr_ty,
                    4,
                )?;
                let narrow_result = builder.build_load(effective_address, &state.var_name());
                narrow_result
                    .as_instruction_value()
                    .unwrap()
                    .set_alignment(1)
                    .unwrap();
                tbaa_label(
                    &self.module,
                    intrinsics,
                    "memory",
                    narrow_result.as_instruction_value().unwrap(),
                    Some(0),
                );
                let result = builder.build_int_s_extend(
                    narrow_result.into_int_value(),
                    intrinsics.i64_ty,
                    &state.var_name(),
                );
                state.push1(result);
            }

            Operator::I32Load8U { ref memarg } => {
                let effective_address = resolve_memory_ptr(
                    builder,
                    intrinsics,
                    context,
                    self.module.clone(),
                    &function,
                    &mut state,
                    &mut ctx,
                    memarg,
                    intrinsics.i8_ptr_ty,
                    1,
                )?;
                let narrow_result = builder.build_load(effective_address, &state.var_name());
                narrow_result
                    .as_instruction_value()
                    .unwrap()
                    .set_alignment(1)
                    .unwrap();
                tbaa_label(
                    &self.module,
                    intrinsics,
                    "memory",
                    narrow_result.as_instruction_value().unwrap(),
                    Some(0),
                );
                let result = builder.build_int_z_extend(
                    narrow_result.into_int_value(),
                    intrinsics.i32_ty,
                    &state.var_name(),
                );
                state.push1_extra(result, ExtraInfo::arithmetic_f32());
            }
            Operator::I32Load16U { ref memarg } => {
                let effective_address = resolve_memory_ptr(
                    builder,
                    intrinsics,
                    context,
                    self.module.clone(),
                    &function,
                    &mut state,
                    &mut ctx,
                    memarg,
                    intrinsics.i16_ptr_ty,
                    2,
                )?;
                let narrow_result = builder.build_load(effective_address, &state.var_name());
                narrow_result
                    .as_instruction_value()
                    .unwrap()
                    .set_alignment(1)
                    .unwrap();
                tbaa_label(
                    &self.module,
                    intrinsics,
                    "memory",
                    narrow_result.as_instruction_value().unwrap(),
                    Some(0),
                );
                let result = builder.build_int_z_extend(
                    narrow_result.into_int_value(),
                    intrinsics.i32_ty,
                    &state.var_name(),
                );
                state.push1_extra(result, ExtraInfo::arithmetic_f32());
            }
            Operator::I64Load8U { ref memarg } => {
                let effective_address = resolve_memory_ptr(
                    builder,
                    intrinsics,
                    context,
                    self.module.clone(),
                    &function,
                    &mut state,
                    &mut ctx,
                    memarg,
                    intrinsics.i8_ptr_ty,
                    1,
                )?;
                let narrow_result = builder.build_load(effective_address, &state.var_name());
                narrow_result
                    .as_instruction_value()
                    .unwrap()
                    .set_alignment(1)
                    .unwrap();
                tbaa_label(
                    &self.module,
                    intrinsics,
                    "memory",
                    narrow_result.as_instruction_value().unwrap(),
                    Some(0),
                );
                let result = builder.build_int_z_extend(
                    narrow_result.into_int_value(),
                    intrinsics.i64_ty,
                    &state.var_name(),
                );
                state.push1_extra(result, ExtraInfo::arithmetic_f64());
            }
            Operator::I64Load16U { ref memarg } => {
                let effective_address = resolve_memory_ptr(
                    builder,
                    intrinsics,
                    context,
                    self.module.clone(),
                    &function,
                    &mut state,
                    &mut ctx,
                    memarg,
                    intrinsics.i16_ptr_ty,
                    2,
                )?;
                let narrow_result = builder.build_load(effective_address, &state.var_name());
                narrow_result
                    .as_instruction_value()
                    .unwrap()
                    .set_alignment(1)
                    .unwrap();
                tbaa_label(
                    &self.module,
                    intrinsics,
                    "memory",
                    narrow_result.as_instruction_value().unwrap(),
                    Some(0),
                );
                let result = builder.build_int_z_extend(
                    narrow_result.into_int_value(),
                    intrinsics.i64_ty,
                    &state.var_name(),
                );
                state.push1_extra(result, ExtraInfo::arithmetic_f64());
            }
            Operator::I64Load32U { ref memarg } => {
                let effective_address = resolve_memory_ptr(
                    builder,
                    intrinsics,
                    context,
                    self.module.clone(),
                    &function,
                    &mut state,
                    &mut ctx,
                    memarg,
                    intrinsics.i32_ptr_ty,
                    4,
                )?;
                let narrow_result = builder.build_load(effective_address, &state.var_name());
                narrow_result
                    .as_instruction_value()
                    .unwrap()
                    .set_alignment(1)
                    .unwrap();
                tbaa_label(
                    &self.module,
                    intrinsics,
                    "memory",
                    narrow_result.as_instruction_value().unwrap(),
                    Some(0),
                );
                let result = builder.build_int_z_extend(
                    narrow_result.into_int_value(),
                    intrinsics.i64_ty,
                    &state.var_name(),
                );
                state.push1_extra(result, ExtraInfo::arithmetic_f64());
            }

            Operator::I32Store8 { ref memarg } | Operator::I64Store8 { ref memarg } => {
                let value = state.pop1()?.into_int_value();
                let effective_address = resolve_memory_ptr(
                    builder,
                    intrinsics,
                    context,
                    self.module.clone(),
                    &function,
                    &mut state,
                    &mut ctx,
                    memarg,
                    intrinsics.i8_ptr_ty,
                    1,
                )?;
                let narrow_value =
                    builder.build_int_truncate(value, intrinsics.i8_ty, &state.var_name());
                let store = builder.build_store(effective_address, narrow_value);
                store.set_alignment(1).unwrap();
                tbaa_label(&self.module, intrinsics, "memory", store, Some(0));
            }
            Operator::I32Store16 { ref memarg } | Operator::I64Store16 { ref memarg } => {
                let value = state.pop1()?.into_int_value();
                let effective_address = resolve_memory_ptr(
                    builder,
                    intrinsics,
                    context,
                    self.module.clone(),
                    &function,
                    &mut state,
                    &mut ctx,
                    memarg,
                    intrinsics.i16_ptr_ty,
                    2,
                )?;
                let narrow_value =
                    builder.build_int_truncate(value, intrinsics.i16_ty, &state.var_name());
                let store = builder.build_store(effective_address, narrow_value);
                store.set_alignment(1).unwrap();
                tbaa_label(&self.module, intrinsics, "memory", store, Some(0));
            }
            Operator::I64Store32 { ref memarg } => {
                let value = state.pop1()?.into_int_value();
                let effective_address = resolve_memory_ptr(
                    builder,
                    intrinsics,
                    context,
                    self.module.clone(),
                    &function,
                    &mut state,
                    &mut ctx,
                    memarg,
                    intrinsics.i32_ptr_ty,
                    4,
                )?;
                let narrow_value =
                    builder.build_int_truncate(value, intrinsics.i32_ty, &state.var_name());
                let store = builder.build_store(effective_address, narrow_value);
                store.set_alignment(1).unwrap();
                tbaa_label(&self.module, intrinsics, "memory", store, Some(0));
            }
            Operator::I8x16Neg => {
                let (v, i) = state.pop1_extra()?;
                let (v, _) = v128_into_i8x16(builder, intrinsics, v, i);
                let res = builder.build_int_sub(v.get_type().const_zero(), v, &state.var_name());
                let res = builder.build_bitcast(res, intrinsics.i128_ty, "");
                state.push1(res);
            }
            Operator::I16x8Neg => {
                let (v, i) = state.pop1_extra()?;
                let (v, _) = v128_into_i16x8(builder, intrinsics, v, i);
                let res = builder.build_int_sub(v.get_type().const_zero(), v, &state.var_name());
                let res = builder.build_bitcast(res, intrinsics.i128_ty, "");
                state.push1(res);
            }
            Operator::I32x4Neg => {
                let (v, i) = state.pop1_extra()?;
                let (v, _) = v128_into_i32x4(builder, intrinsics, v, i);
                let res = builder.build_int_sub(v.get_type().const_zero(), v, &state.var_name());
                let res = builder.build_bitcast(res, intrinsics.i128_ty, "");
                state.push1(res);
            }
            Operator::I64x2Neg => {
                let (v, i) = state.pop1_extra()?;
                let (v, _) = v128_into_i64x2(builder, intrinsics, v, i);
                let res = builder.build_int_sub(v.get_type().const_zero(), v, &state.var_name());
                let res = builder.build_bitcast(res, intrinsics.i128_ty, "");
                state.push1(res);
            }
            Operator::V128Not => {
                let (v, i) = state.pop1_extra()?;
                let v = apply_pending_canonicalization(builder, intrinsics, v, i).into_int_value();
                let res = builder.build_not(v, &state.var_name());
                state.push1(res);
            }
            Operator::I8x16AnyTrue
            | Operator::I16x8AnyTrue
            | Operator::I32x4AnyTrue
            | Operator::I64x2AnyTrue => {
                // Skip canonicalization, it never changes non-zero values to zero or vice versa.
                let v = state.pop1()?.into_int_value();
                let res = builder.build_int_compare(
                    IntPredicate::NE,
                    v,
                    v.get_type().const_zero(),
                    &state.var_name(),
                );
                let res = builder.build_int_z_extend(res, intrinsics.i32_ty, "");
                state.push1_extra(
                    res,
                    ExtraInfo::arithmetic_f32() | ExtraInfo::arithmetic_f64(),
                );
            }
            Operator::I8x16AllTrue
            | Operator::I16x8AllTrue
            | Operator::I32x4AllTrue
            | Operator::I64x2AllTrue => {
                let vec_ty = match *op {
                    Operator::I8x16AllTrue => intrinsics.i8x16_ty,
                    Operator::I16x8AllTrue => intrinsics.i16x8_ty,
                    Operator::I32x4AllTrue => intrinsics.i32x4_ty,
                    Operator::I64x2AllTrue => intrinsics.i64x2_ty,
                    _ => unreachable!(),
                };
                let (v, i) = state.pop1_extra()?;
                let v = apply_pending_canonicalization(builder, intrinsics, v, i).into_int_value();
                let lane_int_ty = context.custom_width_int_type(vec_ty.get_size());
                let vec = builder.build_bitcast(v, vec_ty, "vec").into_vector_value();
                let mask =
                    builder.build_int_compare(IntPredicate::NE, vec, vec_ty.const_zero(), "mask");
                let cmask = builder
                    .build_bitcast(mask, lane_int_ty, "cmask")
                    .into_int_value();
                let res = builder.build_int_compare(
                    IntPredicate::EQ,
                    cmask,
                    lane_int_ty.const_int(std::u64::MAX, true),
                    &state.var_name(),
                );
                let res = builder.build_int_z_extend(res, intrinsics.i32_ty, "");
                state.push1_extra(
                    res,
                    ExtraInfo::arithmetic_f32() | ExtraInfo::arithmetic_f64(),
                );
            }
            Operator::I8x16ExtractLaneS { lane } => {
                let (v, i) = state.pop1_extra()?;
                let (v, _) = v128_into_i8x16(builder, intrinsics, v, i);
                let idx = intrinsics.i32_ty.const_int(lane.into(), false);
                let res = builder
                    .build_extract_element(v, idx, &state.var_name())
                    .into_int_value();
                let res = builder.build_int_s_extend(res, intrinsics.i32_ty, "");
                state.push1(res);
            }
            Operator::I8x16ExtractLaneU { lane } => {
                let (v, i) = state.pop1_extra()?;
                let (v, _) = v128_into_i8x16(builder, intrinsics, v, i);
                let idx = intrinsics.i32_ty.const_int(lane.into(), false);
                let res = builder
                    .build_extract_element(v, idx, &state.var_name())
                    .into_int_value();
                let res = builder.build_int_z_extend(res, intrinsics.i32_ty, "");
                state.push1_extra(res, ExtraInfo::arithmetic_f32());
            }
            Operator::I16x8ExtractLaneS { lane } => {
                let (v, i) = state.pop1_extra()?;
                let (v, _) = v128_into_i16x8(builder, intrinsics, v, i);
                let idx = intrinsics.i32_ty.const_int(lane.into(), false);
                let res = builder
                    .build_extract_element(v, idx, &state.var_name())
                    .into_int_value();
                let res = builder.build_int_s_extend(res, intrinsics.i32_ty, "");
                state.push1(res);
            }
            Operator::I16x8ExtractLaneU { lane } => {
                let (v, i) = state.pop1_extra()?;
                let (v, _) = v128_into_i16x8(builder, intrinsics, v, i);
                let idx = intrinsics.i32_ty.const_int(lane.into(), false);
                let res = builder
                    .build_extract_element(v, idx, &state.var_name())
                    .into_int_value();
                let res = builder.build_int_z_extend(res, intrinsics.i32_ty, "");
                state.push1_extra(res, ExtraInfo::arithmetic_f32());
            }
            Operator::I32x4ExtractLane { lane } => {
                let (v, i) = state.pop1_extra()?;
                let (v, i) = v128_into_i32x4(builder, intrinsics, v, i);
                let idx = intrinsics.i32_ty.const_int(lane.into(), false);
                let res = builder.build_extract_element(v, idx, &state.var_name());
                state.push1_extra(res, i);
            }
            Operator::I64x2ExtractLane { lane } => {
                let (v, i) = state.pop1_extra()?;
                let (v, i) = v128_into_i64x2(builder, intrinsics, v, i);
                let idx = intrinsics.i32_ty.const_int(lane.into(), false);
                let res = builder.build_extract_element(v, idx, &state.var_name());
                state.push1_extra(res, i);
            }
            Operator::F32x4ExtractLane { lane } => {
                let (v, i) = state.pop1_extra()?;
                let (v, i) = v128_into_f32x4(builder, intrinsics, v, i);
                let idx = intrinsics.i32_ty.const_int(lane.into(), false);
                let res = builder.build_extract_element(v, idx, &state.var_name());
                state.push1_extra(res, i);
            }
            Operator::F64x2ExtractLane { lane } => {
                let (v, i) = state.pop1_extra()?;
                let (v, i) = v128_into_f64x2(builder, intrinsics, v, i);
                let idx = intrinsics.i32_ty.const_int(lane.into(), false);
                let res = builder.build_extract_element(v, idx, &state.var_name());
                state.push1_extra(res, i);
            }
            Operator::I8x16ReplaceLane { lane } => {
                let ((v1, i1), (v2, _)) = state.pop2_extra()?;
                let (v1, _) = v128_into_i8x16(builder, intrinsics, v1, i1);
                let v2 = v2.into_int_value();
                let v2 = builder.build_int_cast(v2, intrinsics.i8_ty, "");
                let idx = intrinsics.i32_ty.const_int(lane.into(), false);
                let res = builder.build_insert_element(v1, v2, idx, &state.var_name());
                let res = builder.build_bitcast(res, intrinsics.i128_ty, "");
                state.push1(res);
            }
            Operator::I16x8ReplaceLane { lane } => {
                let ((v1, i1), (v2, _)) = state.pop2_extra()?;
                let (v1, _) = v128_into_i16x8(builder, intrinsics, v1, i1);
                let v2 = v2.into_int_value();
                let v2 = builder.build_int_cast(v2, intrinsics.i16_ty, "");
                let idx = intrinsics.i32_ty.const_int(lane.into(), false);
                let res = builder.build_insert_element(v1, v2, idx, &state.var_name());
                let res = builder.build_bitcast(res, intrinsics.i128_ty, "");
                state.push1(res);
            }
            Operator::I32x4ReplaceLane { lane } => {
                let ((v1, i1), (v2, i2)) = state.pop2_extra()?;
                let (v1, i1) = v128_into_i32x4(builder, intrinsics, v1, i1);
                let v2 = apply_pending_canonicalization(builder, intrinsics, v2, i2);
                let v2 = v2.into_int_value();
                let i2 = i2.strip_pending();
                let idx = intrinsics.i32_ty.const_int(lane.into(), false);
                let res = builder.build_insert_element(v1, v2, idx, &state.var_name());
                let res = builder.build_bitcast(res, intrinsics.i128_ty, "");
                state.push1_extra(res, i1 & i2 & ExtraInfo::arithmetic_f32());
            }
            Operator::I64x2ReplaceLane { lane } => {
                let ((v1, i1), (v2, i2)) = state.pop2_extra()?;
                let (v1, i1) = v128_into_i64x2(builder, intrinsics, v1, i1);
                let v2 = apply_pending_canonicalization(builder, intrinsics, v2, i2);
                let v2 = v2.into_int_value();
                let i2 = i2.strip_pending();
                let idx = intrinsics.i32_ty.const_int(lane.into(), false);
                let res = builder.build_insert_element(v1, v2, idx, &state.var_name());
                let res = builder.build_bitcast(res, intrinsics.i128_ty, "");
                state.push1_extra(res, i1 & i2 & ExtraInfo::arithmetic_f64());
            }
            Operator::F32x4ReplaceLane { lane } => {
                let ((v1, i1), (v2, i2)) = state.pop2_extra()?;
                let (v1, i1) = v128_into_f32x4(builder, intrinsics, v1, i1);
                let push_pending_f32_nan_to_result =
                    i1.has_pending_f32_nan() && i2.has_pending_f32_nan();
                let (v1, v2) = if !push_pending_f32_nan_to_result {
                    (
                        apply_pending_canonicalization(
                            builder,
                            intrinsics,
                            v1.as_basic_value_enum(),
                            i1,
                        )
                        .into_vector_value(),
                        apply_pending_canonicalization(
                            builder,
                            intrinsics,
                            v2.as_basic_value_enum(),
                            i2,
                        )
                        .into_float_value(),
                    )
                } else {
                    (v1, v2.into_float_value())
                };
                let idx = intrinsics.i32_ty.const_int(lane.into(), false);
                let res = builder.build_insert_element(v1, v2, idx, &state.var_name());
                let res = builder.build_bitcast(res, intrinsics.i128_ty, "");
                let info = if push_pending_f32_nan_to_result {
                    ExtraInfo::pending_f32_nan()
                } else {
                    i1.strip_pending() & i2.strip_pending()
                };
                state.push1_extra(res, info);
            }
            Operator::F64x2ReplaceLane { lane } => {
                let ((v1, i1), (v2, i2)) = state.pop2_extra()?;
                let (v1, i1) = v128_into_f64x2(builder, intrinsics, v1, i1);
                let push_pending_f64_nan_to_result =
                    i1.has_pending_f64_nan() && i2.has_pending_f64_nan();
                let (v1, v2) = if !push_pending_f64_nan_to_result {
                    (
                        apply_pending_canonicalization(
                            builder,
                            intrinsics,
                            v1.as_basic_value_enum(),
                            i1,
                        )
                        .into_vector_value(),
                        apply_pending_canonicalization(
                            builder,
                            intrinsics,
                            v2.as_basic_value_enum(),
                            i2,
                        )
                        .into_float_value(),
                    )
                } else {
                    (v1, v2.into_float_value())
                };
                let idx = intrinsics.i32_ty.const_int(lane.into(), false);
                let res = builder.build_insert_element(v1, v2, idx, &state.var_name());
                let res = builder.build_bitcast(res, intrinsics.i128_ty, "");
                let info = if push_pending_f64_nan_to_result {
                    ExtraInfo::pending_f64_nan()
                } else {
                    i1.strip_pending() & i2.strip_pending()
                };
                state.push1_extra(res, info);
            }
            Operator::V8x16Swizzle => {
                let ((v1, i1), (v2, i2)) = state.pop2_extra()?;
                let v1 = apply_pending_canonicalization(builder, intrinsics, v1, i1);
                let v1 = builder
                    .build_bitcast(v1, intrinsics.i8x16_ty, "")
                    .into_vector_value();
                let v2 = apply_pending_canonicalization(builder, intrinsics, v2, i2);
                let v2 = builder
                    .build_bitcast(v2, intrinsics.i8x16_ty, "")
                    .into_vector_value();
                let lanes = intrinsics.i8_ty.const_int(16, false);
                let lanes = splat_vector(
                    builder,
                    intrinsics,
                    lanes.as_basic_value_enum(),
                    intrinsics.i8x16_ty,
                    "",
                );
                let mut res = intrinsics.i8x16_ty.get_undef();
                let idx_out_of_range =
                    builder.build_int_compare(IntPredicate::UGE, v2, lanes, "idx_out_of_range");
                let idx_clamped = builder
                    .build_select(
                        idx_out_of_range,
                        intrinsics.i8x16_ty.const_zero(),
                        v2,
                        "idx_clamped",
                    )
                    .into_vector_value();
                for i in 0..16 {
                    let idx = builder
                        .build_extract_element(
                            idx_clamped,
                            intrinsics.i32_ty.const_int(i, false),
                            "idx",
                        )
                        .into_int_value();
                    let replace_with_zero = builder
                        .build_extract_element(
                            idx_out_of_range,
                            intrinsics.i32_ty.const_int(i, false),
                            "replace_with_zero",
                        )
                        .into_int_value();
                    let elem = builder
                        .build_extract_element(v1, idx, "elem")
                        .into_int_value();
                    let elem_or_zero = builder.build_select(
                        replace_with_zero,
                        intrinsics.i8_zero,
                        elem,
                        "elem_or_zero",
                    );
                    res = builder.build_insert_element(
                        res,
                        elem_or_zero,
                        intrinsics.i32_ty.const_int(i, false),
                        "",
                    );
                }
                let res = builder.build_bitcast(res, intrinsics.i128_ty, &state.var_name());
                state.push1(res);
            }
            Operator::V8x16Shuffle { lanes } => {
                let ((v1, i1), (v2, i2)) = state.pop2_extra()?;
                let v1 = apply_pending_canonicalization(builder, intrinsics, v1, i1);
                let v1 = builder
                    .build_bitcast(v1, intrinsics.i8x16_ty, "")
                    .into_vector_value();
                let v2 = apply_pending_canonicalization(builder, intrinsics, v2, i2);
                let v2 = builder
                    .build_bitcast(v2, intrinsics.i8x16_ty, "")
                    .into_vector_value();
                let mask = VectorType::const_vector(
                    lanes
                        .iter()
                        .map(|l| intrinsics.i32_ty.const_int((*l).into(), false))
                        .collect::<Vec<IntValue>>()
                        .as_slice(),
                );
                let res = builder.build_shuffle_vector(v1, v2, mask, &state.var_name());
                let res = builder.build_bitcast(res, intrinsics.i128_ty, "");
                state.push1(res);
            }
            Operator::V8x16LoadSplat { ref memarg } => {
                let effective_address = resolve_memory_ptr(
                    builder,
                    intrinsics,
                    context,
                    self.module.clone(),
                    &function,
                    &mut state,
                    &mut ctx,
                    memarg,
                    intrinsics.i8_ptr_ty,
                    1,
                )?;
                let elem = builder.build_load(effective_address, "");
                elem.as_instruction_value()
                    .unwrap()
                    .set_alignment(1)
                    .unwrap();
                tbaa_label(
                    &self.module,
                    intrinsics,
                    "memory",
                    elem.as_instruction_value().unwrap(),
                    Some(0),
                );
                let res = splat_vector(
                    builder,
                    intrinsics,
                    elem,
                    intrinsics.i8x16_ty,
                    &state.var_name(),
                );
                let res = builder.build_bitcast(res, intrinsics.i128_ty, "");
                state.push1(res);
            }
            Operator::V16x8LoadSplat { ref memarg } => {
                let effective_address = resolve_memory_ptr(
                    builder,
                    intrinsics,
                    context,
                    self.module.clone(),
                    &function,
                    &mut state,
                    &mut ctx,
                    memarg,
                    intrinsics.i16_ptr_ty,
                    2,
                )?;
                let elem = builder.build_load(effective_address, "");
                elem.as_instruction_value()
                    .unwrap()
                    .set_alignment(1)
                    .unwrap();
                tbaa_label(
                    &self.module,
                    intrinsics,
                    "memory",
                    elem.as_instruction_value().unwrap(),
                    Some(0),
                );
                let res = splat_vector(
                    builder,
                    intrinsics,
                    elem,
                    intrinsics.i16x8_ty,
                    &state.var_name(),
                );
                let res = builder.build_bitcast(res, intrinsics.i128_ty, "");
                state.push1(res);
            }
            Operator::V32x4LoadSplat { ref memarg } => {
                let effective_address = resolve_memory_ptr(
                    builder,
                    intrinsics,
                    context,
                    self.module.clone(),
                    &function,
                    &mut state,
                    &mut ctx,
                    memarg,
                    intrinsics.i32_ptr_ty,
                    4,
                )?;
                let elem = builder.build_load(effective_address, "");
                elem.as_instruction_value()
                    .unwrap()
                    .set_alignment(1)
                    .unwrap();
                tbaa_label(
                    &self.module,
                    intrinsics,
                    "memory",
                    elem.as_instruction_value().unwrap(),
                    Some(0),
                );
                let res = splat_vector(
                    builder,
                    intrinsics,
                    elem,
                    intrinsics.i32x4_ty,
                    &state.var_name(),
                );
                let res = builder.build_bitcast(res, intrinsics.i128_ty, "");
                state.push1(res);
            }
            Operator::V64x2LoadSplat { ref memarg } => {
                let effective_address = resolve_memory_ptr(
                    builder,
                    intrinsics,
                    context,
                    self.module.clone(),
                    &function,
                    &mut state,
                    &mut ctx,
                    memarg,
                    intrinsics.i64_ptr_ty,
                    8,
                )?;
                let elem = builder.build_load(effective_address, "");
                elem.as_instruction_value()
                    .unwrap()
                    .set_alignment(1)
                    .unwrap();
                tbaa_label(
                    &self.module,
                    intrinsics,
                    "memory",
                    elem.as_instruction_value().unwrap(),
                    Some(0),
                );
                let res = splat_vector(
                    builder,
                    intrinsics,
                    elem,
                    intrinsics.i64x2_ty,
                    &state.var_name(),
                );
                let res = builder.build_bitcast(res, intrinsics.i128_ty, "");
                state.push1(res);
            }
            Operator::AtomicFence { flags: _ } => {
                // Fence is a nop.
                //
                // Fence was added to preserve information about fences from
                // source languages. If in the future Wasm extends the memory
                // model, and if we hadn't recorded what fences used to be there,
                // it would lead to data races that weren't present in the
                // original source language.
            }
            Operator::I32AtomicLoad { ref memarg } => {
                let effective_address = resolve_memory_ptr(
                    builder,
                    intrinsics,
                    context,
                    self.module.clone(),
                    &function,
                    &mut state,
                    &mut ctx,
                    memarg,
                    intrinsics.i32_ptr_ty,
                    4,
                )?;
                trap_if_misaligned(
                    builder,
                    intrinsics,
                    context,
                    &function,
                    memarg,
                    effective_address,
                );
                let result = builder.build_load(effective_address, &state.var_name());
                let load = result.as_instruction_value().unwrap();
                load.set_alignment(4).unwrap();
                load.set_atomic_ordering(AtomicOrdering::SequentiallyConsistent)
                    .unwrap();
                tbaa_label(&self.module, intrinsics, "memory", load, Some(0));
                state.push1(result);
            }
            Operator::I64AtomicLoad { ref memarg } => {
                let effective_address = resolve_memory_ptr(
                    builder,
                    intrinsics,
                    context,
                    self.module.clone(),
                    &function,
                    &mut state,
                    &mut ctx,
                    memarg,
                    intrinsics.i64_ptr_ty,
                    8,
                )?;
                trap_if_misaligned(
                    builder,
                    intrinsics,
                    context,
                    &function,
                    memarg,
                    effective_address,
                );
                let result = builder.build_load(effective_address, &state.var_name());
                let load = result.as_instruction_value().unwrap();
                load.set_alignment(8).unwrap();
                load.set_atomic_ordering(AtomicOrdering::SequentiallyConsistent)
                    .unwrap();
                tbaa_label(&self.module, intrinsics, "memory", load, Some(0));
                state.push1(result);
            }
            Operator::I32AtomicLoad8U { ref memarg } => {
                let effective_address = resolve_memory_ptr(
                    builder,
                    intrinsics,
                    context,
                    self.module.clone(),
                    &function,
                    &mut state,
                    &mut ctx,
                    memarg,
                    intrinsics.i8_ptr_ty,
                    1,
                )?;
                trap_if_misaligned(
                    builder,
                    intrinsics,
                    context,
                    &function,
                    memarg,
                    effective_address,
                );
                let narrow_result = builder
                    .build_load(effective_address, &state.var_name())
                    .into_int_value();
                let load = narrow_result.as_instruction_value().unwrap();
                load.set_alignment(1).unwrap();
                load.set_atomic_ordering(AtomicOrdering::SequentiallyConsistent)
                    .unwrap();
                tbaa_label(&self.module, intrinsics, "memory", load, Some(0));
                let result =
                    builder.build_int_z_extend(narrow_result, intrinsics.i32_ty, &state.var_name());
                state.push1_extra(result, ExtraInfo::arithmetic_f32());
            }
            Operator::I32AtomicLoad16U { ref memarg } => {
                let effective_address = resolve_memory_ptr(
                    builder,
                    intrinsics,
                    context,
                    self.module.clone(),
                    &function,
                    &mut state,
                    &mut ctx,
                    memarg,
                    intrinsics.i16_ptr_ty,
                    2,
                )?;
                trap_if_misaligned(
                    builder,
                    intrinsics,
                    context,
                    &function,
                    memarg,
                    effective_address,
                );
                let narrow_result = builder
                    .build_load(effective_address, &state.var_name())
                    .into_int_value();
                let load = narrow_result.as_instruction_value().unwrap();
                load.set_alignment(2).unwrap();
                load.set_atomic_ordering(AtomicOrdering::SequentiallyConsistent)
                    .unwrap();
                tbaa_label(&self.module, intrinsics, "memory", load, Some(0));
                let result =
                    builder.build_int_z_extend(narrow_result, intrinsics.i32_ty, &state.var_name());
                state.push1_extra(result, ExtraInfo::arithmetic_f32());
            }
            Operator::I64AtomicLoad8U { ref memarg } => {
                let effective_address = resolve_memory_ptr(
                    builder,
                    intrinsics,
                    context,
                    self.module.clone(),
                    &function,
                    &mut state,
                    &mut ctx,
                    memarg,
                    intrinsics.i8_ptr_ty,
                    1,
                )?;
                trap_if_misaligned(
                    builder,
                    intrinsics,
                    context,
                    &function,
                    memarg,
                    effective_address,
                );
                let narrow_result = builder
                    .build_load(effective_address, &state.var_name())
                    .into_int_value();
                let load = narrow_result.as_instruction_value().unwrap();
                load.set_alignment(1).unwrap();
                load.set_atomic_ordering(AtomicOrdering::SequentiallyConsistent)
                    .unwrap();
                tbaa_label(&self.module, intrinsics, "memory", load, Some(0));
                let result =
                    builder.build_int_z_extend(narrow_result, intrinsics.i64_ty, &state.var_name());
                state.push1_extra(result, ExtraInfo::arithmetic_f64());
            }
            Operator::I64AtomicLoad16U { ref memarg } => {
                let effective_address = resolve_memory_ptr(
                    builder,
                    intrinsics,
                    context,
                    self.module.clone(),
                    &function,
                    &mut state,
                    &mut ctx,
                    memarg,
                    intrinsics.i16_ptr_ty,
                    2,
                )?;
                trap_if_misaligned(
                    builder,
                    intrinsics,
                    context,
                    &function,
                    memarg,
                    effective_address,
                );
                let narrow_result = builder
                    .build_load(effective_address, &state.var_name())
                    .into_int_value();
                let load = narrow_result.as_instruction_value().unwrap();
                load.set_alignment(2).unwrap();
                load.set_atomic_ordering(AtomicOrdering::SequentiallyConsistent)
                    .unwrap();
                tbaa_label(&self.module, intrinsics, "memory", load, Some(0));
                let result =
                    builder.build_int_z_extend(narrow_result, intrinsics.i64_ty, &state.var_name());
                state.push1_extra(result, ExtraInfo::arithmetic_f64());
            }
            Operator::I64AtomicLoad32U { ref memarg } => {
                let effective_address = resolve_memory_ptr(
                    builder,
                    intrinsics,
                    context,
                    self.module.clone(),
                    &function,
                    &mut state,
                    &mut ctx,
                    memarg,
                    intrinsics.i32_ptr_ty,
                    4,
                )?;
                trap_if_misaligned(
                    builder,
                    intrinsics,
                    context,
                    &function,
                    memarg,
                    effective_address,
                );
                let narrow_result = builder
                    .build_load(effective_address, &state.var_name())
                    .into_int_value();
                let load = narrow_result.as_instruction_value().unwrap();
                load.set_alignment(4).unwrap();
                load.set_atomic_ordering(AtomicOrdering::SequentiallyConsistent)
                    .unwrap();
                tbaa_label(&self.module, intrinsics, "memory", load, Some(0));
                let result =
                    builder.build_int_z_extend(narrow_result, intrinsics.i64_ty, &state.var_name());
                state.push1_extra(result, ExtraInfo::arithmetic_f64());
            }
            Operator::I32AtomicStore { ref memarg } => {
                let value = state.pop1()?;
                let effective_address = resolve_memory_ptr(
                    builder,
                    intrinsics,
                    context,
                    self.module.clone(),
                    &function,
                    &mut state,
                    &mut ctx,
                    memarg,
                    intrinsics.i32_ptr_ty,
                    4,
                )?;
                trap_if_misaligned(
                    builder,
                    intrinsics,
                    context,
                    &function,
                    memarg,
                    effective_address,
                );
                let store = builder.build_store(effective_address, value);
                store.set_alignment(4).unwrap();
                store
                    .set_atomic_ordering(AtomicOrdering::SequentiallyConsistent)
                    .unwrap();
                tbaa_label(&self.module, intrinsics, "memory", store, Some(0));
            }
            Operator::I64AtomicStore { ref memarg } => {
                let value = state.pop1()?;
                let effective_address = resolve_memory_ptr(
                    builder,
                    intrinsics,
                    context,
                    self.module.clone(),
                    &function,
                    &mut state,
                    &mut ctx,
                    memarg,
                    intrinsics.i64_ptr_ty,
                    8,
                )?;
                trap_if_misaligned(
                    builder,
                    intrinsics,
                    context,
                    &function,
                    memarg,
                    effective_address,
                );
                let store = builder.build_store(effective_address, value);
                store.set_alignment(8).unwrap();
                store
                    .set_atomic_ordering(AtomicOrdering::SequentiallyConsistent)
                    .unwrap();
                tbaa_label(&self.module, intrinsics, "memory", store, Some(0));
            }
            Operator::I32AtomicStore8 { ref memarg } | Operator::I64AtomicStore8 { ref memarg } => {
                let value = state.pop1()?.into_int_value();
                let effective_address = resolve_memory_ptr(
                    builder,
                    intrinsics,
                    context,
                    self.module.clone(),
                    &function,
                    &mut state,
                    &mut ctx,
                    memarg,
                    intrinsics.i8_ptr_ty,
                    1,
                )?;
                trap_if_misaligned(
                    builder,
                    intrinsics,
                    context,
                    &function,
                    memarg,
                    effective_address,
                );
                let narrow_value =
                    builder.build_int_truncate(value, intrinsics.i8_ty, &state.var_name());
                let store = builder.build_store(effective_address, narrow_value);
                store.set_alignment(1).unwrap();
                store
                    .set_atomic_ordering(AtomicOrdering::SequentiallyConsistent)
                    .unwrap();
                tbaa_label(&self.module, intrinsics, "memory", store, Some(0));
            }
            Operator::I32AtomicStore16 { ref memarg }
            | Operator::I64AtomicStore16 { ref memarg } => {
                let value = state.pop1()?.into_int_value();
                let effective_address = resolve_memory_ptr(
                    builder,
                    intrinsics,
                    context,
                    self.module.clone(),
                    &function,
                    &mut state,
                    &mut ctx,
                    memarg,
                    intrinsics.i16_ptr_ty,
                    2,
                )?;
                trap_if_misaligned(
                    builder,
                    intrinsics,
                    context,
                    &function,
                    memarg,
                    effective_address,
                );
                let narrow_value =
                    builder.build_int_truncate(value, intrinsics.i16_ty, &state.var_name());
                let store = builder.build_store(effective_address, narrow_value);
                store.set_alignment(2).unwrap();
                store
                    .set_atomic_ordering(AtomicOrdering::SequentiallyConsistent)
                    .unwrap();
                tbaa_label(&self.module, intrinsics, "memory", store, Some(0));
            }
            Operator::I64AtomicStore32 { ref memarg } => {
                let value = state.pop1()?.into_int_value();
                let effective_address = resolve_memory_ptr(
                    builder,
                    intrinsics,
                    context,
                    self.module.clone(),
                    &function,
                    &mut state,
                    &mut ctx,
                    memarg,
                    intrinsics.i32_ptr_ty,
                    4,
                )?;
                trap_if_misaligned(
                    builder,
                    intrinsics,
                    context,
                    &function,
                    memarg,
                    effective_address,
                );
                let narrow_value =
                    builder.build_int_truncate(value, intrinsics.i32_ty, &state.var_name());
                let store = builder.build_store(effective_address, narrow_value);
                store.set_alignment(4).unwrap();
                store
                    .set_atomic_ordering(AtomicOrdering::SequentiallyConsistent)
                    .unwrap();
                tbaa_label(&self.module, intrinsics, "memory", store, Some(0));
            }
            Operator::I32AtomicRmw8AddU { ref memarg } => {
                let value = state.pop1()?.into_int_value();
                let effective_address = resolve_memory_ptr(
                    builder,
                    intrinsics,
                    context,
                    self.module.clone(),
                    &function,
                    &mut state,
                    &mut ctx,
                    memarg,
                    intrinsics.i8_ptr_ty,
                    1,
                )?;
                trap_if_misaligned(
                    builder,
                    intrinsics,
                    context,
                    &function,
                    memarg,
                    effective_address,
                );
                let narrow_value =
                    builder.build_int_truncate(value, intrinsics.i8_ty, &state.var_name());
                let old = builder
                    .build_atomicrmw(
                        AtomicRMWBinOp::Add,
                        effective_address,
                        narrow_value,
                        AtomicOrdering::SequentiallyConsistent,
                    )
                    .unwrap();
                tbaa_label(
                    &self.module,
                    intrinsics,
                    "memory",
                    old.as_instruction_value().unwrap(),
                    Some(0),
                );
                let old = builder.build_int_z_extend(old, intrinsics.i32_ty, &state.var_name());
                state.push1_extra(old, ExtraInfo::arithmetic_f32());
            }
            Operator::I32AtomicRmw16AddU { ref memarg } => {
                let value = state.pop1()?.into_int_value();
                let effective_address = resolve_memory_ptr(
                    builder,
                    intrinsics,
                    context,
                    self.module.clone(),
                    &function,
                    &mut state,
                    &mut ctx,
                    memarg,
                    intrinsics.i16_ptr_ty,
                    2,
                )?;
                trap_if_misaligned(
                    builder,
                    intrinsics,
                    context,
                    &function,
                    memarg,
                    effective_address,
                );
                let narrow_value =
                    builder.build_int_truncate(value, intrinsics.i16_ty, &state.var_name());
                let old = builder
                    .build_atomicrmw(
                        AtomicRMWBinOp::Add,
                        effective_address,
                        narrow_value,
                        AtomicOrdering::SequentiallyConsistent,
                    )
                    .unwrap();
                tbaa_label(
                    &self.module,
                    intrinsics,
                    "memory",
                    old.as_instruction_value().unwrap(),
                    Some(0),
                );
                let old = builder.build_int_z_extend(old, intrinsics.i32_ty, &state.var_name());
                state.push1_extra(old, ExtraInfo::arithmetic_f32());
            }
            Operator::I32AtomicRmwAdd { ref memarg } => {
                let value = state.pop1()?.into_int_value();
                let effective_address = resolve_memory_ptr(
                    builder,
                    intrinsics,
                    context,
                    self.module.clone(),
                    &function,
                    &mut state,
                    &mut ctx,
                    memarg,
                    intrinsics.i32_ptr_ty,
                    4,
                )?;
                trap_if_misaligned(
                    builder,
                    intrinsics,
                    context,
                    &function,
                    memarg,
                    effective_address,
                );
                let old = builder
                    .build_atomicrmw(
                        AtomicRMWBinOp::Add,
                        effective_address,
                        value,
                        AtomicOrdering::SequentiallyConsistent,
                    )
                    .unwrap();
                tbaa_label(
                    &self.module,
                    intrinsics,
                    "memory",
                    old.as_instruction_value().unwrap(),
                    Some(0),
                );
                state.push1(old);
            }
            Operator::I64AtomicRmw8AddU { ref memarg } => {
                let value = state.pop1()?.into_int_value();
                let effective_address = resolve_memory_ptr(
                    builder,
                    intrinsics,
                    context,
                    self.module.clone(),
                    &function,
                    &mut state,
                    &mut ctx,
                    memarg,
                    intrinsics.i8_ptr_ty,
                    1,
                )?;
                trap_if_misaligned(
                    builder,
                    intrinsics,
                    context,
                    &function,
                    memarg,
                    effective_address,
                );
                let narrow_value =
                    builder.build_int_truncate(value, intrinsics.i8_ty, &state.var_name());
                let old = builder
                    .build_atomicrmw(
                        AtomicRMWBinOp::Add,
                        effective_address,
                        narrow_value,
                        AtomicOrdering::SequentiallyConsistent,
                    )
                    .unwrap();
                tbaa_label(
                    &self.module,
                    intrinsics,
                    "memory",
                    old.as_instruction_value().unwrap(),
                    Some(0),
                );
                let old = builder.build_int_z_extend(old, intrinsics.i64_ty, &state.var_name());
                state.push1_extra(old, ExtraInfo::arithmetic_f64());
            }
            Operator::I64AtomicRmw16AddU { ref memarg } => {
                let value = state.pop1()?.into_int_value();
                let effective_address = resolve_memory_ptr(
                    builder,
                    intrinsics,
                    context,
                    self.module.clone(),
                    &function,
                    &mut state,
                    &mut ctx,
                    memarg,
                    intrinsics.i16_ptr_ty,
                    2,
                )?;
                trap_if_misaligned(
                    builder,
                    intrinsics,
                    context,
                    &function,
                    memarg,
                    effective_address,
                );
                let narrow_value =
                    builder.build_int_truncate(value, intrinsics.i16_ty, &state.var_name());
                let old = builder
                    .build_atomicrmw(
                        AtomicRMWBinOp::Add,
                        effective_address,
                        narrow_value,
                        AtomicOrdering::SequentiallyConsistent,
                    )
                    .unwrap();
                tbaa_label(
                    &self.module,
                    intrinsics,
                    "memory",
                    old.as_instruction_value().unwrap(),
                    Some(0),
                );
                let old = builder.build_int_z_extend(old, intrinsics.i64_ty, &state.var_name());
                state.push1_extra(old, ExtraInfo::arithmetic_f64());
            }
            Operator::I64AtomicRmw32AddU { ref memarg } => {
                let value = state.pop1()?.into_int_value();
                let effective_address = resolve_memory_ptr(
                    builder,
                    intrinsics,
                    context,
                    self.module.clone(),
                    &function,
                    &mut state,
                    &mut ctx,
                    memarg,
                    intrinsics.i32_ptr_ty,
                    4,
                )?;
                trap_if_misaligned(
                    builder,
                    intrinsics,
                    context,
                    &function,
                    memarg,
                    effective_address,
                );
                let narrow_value =
                    builder.build_int_truncate(value, intrinsics.i32_ty, &state.var_name());
                let old = builder
                    .build_atomicrmw(
                        AtomicRMWBinOp::Add,
                        effective_address,
                        narrow_value,
                        AtomicOrdering::SequentiallyConsistent,
                    )
                    .unwrap();
                tbaa_label(
                    &self.module,
                    intrinsics,
                    "memory",
                    old.as_instruction_value().unwrap(),
                    Some(0),
                );
                let old = builder.build_int_z_extend(old, intrinsics.i64_ty, &state.var_name());
                state.push1_extra(old, ExtraInfo::arithmetic_f64());
            }
            Operator::I64AtomicRmwAdd { ref memarg } => {
                let value = state.pop1()?.into_int_value();
                let effective_address = resolve_memory_ptr(
                    builder,
                    intrinsics,
                    context,
                    self.module.clone(),
                    &function,
                    &mut state,
                    &mut ctx,
                    memarg,
                    intrinsics.i64_ptr_ty,
                    8,
                )?;
                trap_if_misaligned(
                    builder,
                    intrinsics,
                    context,
                    &function,
                    memarg,
                    effective_address,
                );
                let old = builder
                    .build_atomicrmw(
                        AtomicRMWBinOp::Add,
                        effective_address,
                        value,
                        AtomicOrdering::SequentiallyConsistent,
                    )
                    .unwrap();
                tbaa_label(
                    &self.module,
                    intrinsics,
                    "memory",
                    old.as_instruction_value().unwrap(),
                    Some(0),
                );
                state.push1(old);
            }
            Operator::I32AtomicRmw8SubU { ref memarg } => {
                let value = state.pop1()?.into_int_value();
                let effective_address = resolve_memory_ptr(
                    builder,
                    intrinsics,
                    context,
                    self.module.clone(),
                    &function,
                    &mut state,
                    &mut ctx,
                    memarg,
                    intrinsics.i8_ptr_ty,
                    1,
                )?;
                trap_if_misaligned(
                    builder,
                    intrinsics,
                    context,
                    &function,
                    memarg,
                    effective_address,
                );
                let narrow_value =
                    builder.build_int_truncate(value, intrinsics.i8_ty, &state.var_name());
                let old = builder
                    .build_atomicrmw(
                        AtomicRMWBinOp::Sub,
                        effective_address,
                        narrow_value,
                        AtomicOrdering::SequentiallyConsistent,
                    )
                    .unwrap();
                tbaa_label(
                    &self.module,
                    intrinsics,
                    "memory",
                    old.as_instruction_value().unwrap(),
                    Some(0),
                );
                let old = builder.build_int_z_extend(old, intrinsics.i32_ty, &state.var_name());
                state.push1_extra(old, ExtraInfo::arithmetic_f32());
            }
            Operator::I32AtomicRmw16SubU { ref memarg } => {
                let value = state.pop1()?.into_int_value();
                let effective_address = resolve_memory_ptr(
                    builder,
                    intrinsics,
                    context,
                    self.module.clone(),
                    &function,
                    &mut state,
                    &mut ctx,
                    memarg,
                    intrinsics.i16_ptr_ty,
                    2,
                )?;
                trap_if_misaligned(
                    builder,
                    intrinsics,
                    context,
                    &function,
                    memarg,
                    effective_address,
                );
                let narrow_value =
                    builder.build_int_truncate(value, intrinsics.i16_ty, &state.var_name());
                let old = builder
                    .build_atomicrmw(
                        AtomicRMWBinOp::Sub,
                        effective_address,
                        narrow_value,
                        AtomicOrdering::SequentiallyConsistent,
                    )
                    .unwrap();
                tbaa_label(
                    &self.module,
                    intrinsics,
                    "memory",
                    old.as_instruction_value().unwrap(),
                    Some(0),
                );
                let old = builder.build_int_z_extend(old, intrinsics.i32_ty, &state.var_name());
                state.push1_extra(old, ExtraInfo::arithmetic_f32());
            }
            Operator::I32AtomicRmwSub { ref memarg } => {
                let value = state.pop1()?.into_int_value();
                let effective_address = resolve_memory_ptr(
                    builder,
                    intrinsics,
                    context,
                    self.module.clone(),
                    &function,
                    &mut state,
                    &mut ctx,
                    memarg,
                    intrinsics.i32_ptr_ty,
                    4,
                )?;
                trap_if_misaligned(
                    builder,
                    intrinsics,
                    context,
                    &function,
                    memarg,
                    effective_address,
                );
                let old = builder
                    .build_atomicrmw(
                        AtomicRMWBinOp::Sub,
                        effective_address,
                        value,
                        AtomicOrdering::SequentiallyConsistent,
                    )
                    .unwrap();
                tbaa_label(
                    &self.module,
                    intrinsics,
                    "memory",
                    old.as_instruction_value().unwrap(),
                    Some(0),
                );
                state.push1(old);
            }
            Operator::I64AtomicRmw8SubU { ref memarg } => {
                let value = state.pop1()?.into_int_value();
                let effective_address = resolve_memory_ptr(
                    builder,
                    intrinsics,
                    context,
                    self.module.clone(),
                    &function,
                    &mut state,
                    &mut ctx,
                    memarg,
                    intrinsics.i8_ptr_ty,
                    1,
                )?;
                trap_if_misaligned(
                    builder,
                    intrinsics,
                    context,
                    &function,
                    memarg,
                    effective_address,
                );
                let narrow_value =
                    builder.build_int_truncate(value, intrinsics.i8_ty, &state.var_name());
                let old = builder
                    .build_atomicrmw(
                        AtomicRMWBinOp::Sub,
                        effective_address,
                        narrow_value,
                        AtomicOrdering::SequentiallyConsistent,
                    )
                    .unwrap();
                tbaa_label(
                    &self.module,
                    intrinsics,
                    "memory",
                    old.as_instruction_value().unwrap(),
                    Some(0),
                );
                let old = builder.build_int_z_extend(old, intrinsics.i64_ty, &state.var_name());
                state.push1_extra(old, ExtraInfo::arithmetic_f32());
            }
            Operator::I64AtomicRmw16SubU { ref memarg } => {
                let value = state.pop1()?.into_int_value();
                let effective_address = resolve_memory_ptr(
                    builder,
                    intrinsics,
                    context,
                    self.module.clone(),
                    &function,
                    &mut state,
                    &mut ctx,
                    memarg,
                    intrinsics.i16_ptr_ty,
                    2,
                )?;
                trap_if_misaligned(
                    builder,
                    intrinsics,
                    context,
                    &function,
                    memarg,
                    effective_address,
                );
                let narrow_value =
                    builder.build_int_truncate(value, intrinsics.i16_ty, &state.var_name());
                let old = builder
                    .build_atomicrmw(
                        AtomicRMWBinOp::Sub,
                        effective_address,
                        narrow_value,
                        AtomicOrdering::SequentiallyConsistent,
                    )
                    .unwrap();
                tbaa_label(
                    &self.module,
                    intrinsics,
                    "memory",
                    old.as_instruction_value().unwrap(),
                    Some(0),
                );
                let old = builder.build_int_z_extend(old, intrinsics.i64_ty, &state.var_name());
                state.push1_extra(old, ExtraInfo::arithmetic_f64());
            }
            Operator::I64AtomicRmw32SubU { ref memarg } => {
                let value = state.pop1()?.into_int_value();
                let effective_address = resolve_memory_ptr(
                    builder,
                    intrinsics,
                    context,
                    self.module.clone(),
                    &function,
                    &mut state,
                    &mut ctx,
                    memarg,
                    intrinsics.i32_ptr_ty,
                    4,
                )?;
                trap_if_misaligned(
                    builder,
                    intrinsics,
                    context,
                    &function,
                    memarg,
                    effective_address,
                );
                let narrow_value =
                    builder.build_int_truncate(value, intrinsics.i32_ty, &state.var_name());
                let old = builder
                    .build_atomicrmw(
                        AtomicRMWBinOp::Sub,
                        effective_address,
                        narrow_value,
                        AtomicOrdering::SequentiallyConsistent,
                    )
                    .unwrap();
                tbaa_label(
                    &self.module,
                    intrinsics,
                    "memory",
                    old.as_instruction_value().unwrap(),
                    Some(0),
                );
                let old = builder.build_int_z_extend(old, intrinsics.i64_ty, &state.var_name());
                state.push1_extra(old, ExtraInfo::arithmetic_f64());
            }
            Operator::I64AtomicRmwSub { ref memarg } => {
                let value = state.pop1()?.into_int_value();
                let effective_address = resolve_memory_ptr(
                    builder,
                    intrinsics,
                    context,
                    self.module.clone(),
                    &function,
                    &mut state,
                    &mut ctx,
                    memarg,
                    intrinsics.i64_ptr_ty,
                    8,
                )?;
                trap_if_misaligned(
                    builder,
                    intrinsics,
                    context,
                    &function,
                    memarg,
                    effective_address,
                );
                let old = builder
                    .build_atomicrmw(
                        AtomicRMWBinOp::Sub,
                        effective_address,
                        value,
                        AtomicOrdering::SequentiallyConsistent,
                    )
                    .unwrap();
                tbaa_label(
                    &self.module,
                    intrinsics,
                    "memory",
                    old.as_instruction_value().unwrap(),
                    Some(0),
                );
                state.push1(old);
            }
            Operator::I32AtomicRmw8AndU { ref memarg } => {
                let value = state.pop1()?.into_int_value();
                let effective_address = resolve_memory_ptr(
                    builder,
                    intrinsics,
                    context,
                    self.module.clone(),
                    &function,
                    &mut state,
                    &mut ctx,
                    memarg,
                    intrinsics.i8_ptr_ty,
                    1,
                )?;
                trap_if_misaligned(
                    builder,
                    intrinsics,
                    context,
                    &function,
                    memarg,
                    effective_address,
                );
                let narrow_value =
                    builder.build_int_truncate(value, intrinsics.i8_ty, &state.var_name());
                let old = builder
                    .build_atomicrmw(
                        AtomicRMWBinOp::And,
                        effective_address,
                        narrow_value,
                        AtomicOrdering::SequentiallyConsistent,
                    )
                    .unwrap();
                tbaa_label(
                    &self.module,
                    intrinsics,
                    "memory",
                    old.as_instruction_value().unwrap(),
                    Some(0),
                );
                let old = builder.build_int_z_extend(old, intrinsics.i32_ty, &state.var_name());
                state.push1_extra(old, ExtraInfo::arithmetic_f32());
            }
            Operator::I32AtomicRmw16AndU { ref memarg } => {
                let value = state.pop1()?.into_int_value();
                let effective_address = resolve_memory_ptr(
                    builder,
                    intrinsics,
                    context,
                    self.module.clone(),
                    &function,
                    &mut state,
                    &mut ctx,
                    memarg,
                    intrinsics.i16_ptr_ty,
                    2,
                )?;
                trap_if_misaligned(
                    builder,
                    intrinsics,
                    context,
                    &function,
                    memarg,
                    effective_address,
                );
                let narrow_value =
                    builder.build_int_truncate(value, intrinsics.i16_ty, &state.var_name());
                let old = builder
                    .build_atomicrmw(
                        AtomicRMWBinOp::And,
                        effective_address,
                        narrow_value,
                        AtomicOrdering::SequentiallyConsistent,
                    )
                    .unwrap();
                tbaa_label(
                    &self.module,
                    intrinsics,
                    "memory",
                    old.as_instruction_value().unwrap(),
                    Some(0),
                );
                let old = builder.build_int_z_extend(old, intrinsics.i32_ty, &state.var_name());
                state.push1_extra(old, ExtraInfo::arithmetic_f32());
            }
            Operator::I32AtomicRmwAnd { ref memarg } => {
                let value = state.pop1()?.into_int_value();
                let effective_address = resolve_memory_ptr(
                    builder,
                    intrinsics,
                    context,
                    self.module.clone(),
                    &function,
                    &mut state,
                    &mut ctx,
                    memarg,
                    intrinsics.i32_ptr_ty,
                    4,
                )?;
                trap_if_misaligned(
                    builder,
                    intrinsics,
                    context,
                    &function,
                    memarg,
                    effective_address,
                );
                let old = builder
                    .build_atomicrmw(
                        AtomicRMWBinOp::And,
                        effective_address,
                        value,
                        AtomicOrdering::SequentiallyConsistent,
                    )
                    .unwrap();
                tbaa_label(
                    &self.module,
                    intrinsics,
                    "memory",
                    old.as_instruction_value().unwrap(),
                    Some(0),
                );
                state.push1(old);
            }
            Operator::I64AtomicRmw8AndU { ref memarg } => {
                let value = state.pop1()?.into_int_value();
                let effective_address = resolve_memory_ptr(
                    builder,
                    intrinsics,
                    context,
                    self.module.clone(),
                    &function,
                    &mut state,
                    &mut ctx,
                    memarg,
                    intrinsics.i8_ptr_ty,
                    1,
                )?;
                trap_if_misaligned(
                    builder,
                    intrinsics,
                    context,
                    &function,
                    memarg,
                    effective_address,
                );
                let narrow_value =
                    builder.build_int_truncate(value, intrinsics.i8_ty, &state.var_name());
                let old = builder
                    .build_atomicrmw(
                        AtomicRMWBinOp::And,
                        effective_address,
                        narrow_value,
                        AtomicOrdering::SequentiallyConsistent,
                    )
                    .unwrap();
                tbaa_label(
                    &self.module,
                    intrinsics,
                    "memory",
                    old.as_instruction_value().unwrap(),
                    Some(0),
                );
                let old = builder.build_int_z_extend(old, intrinsics.i64_ty, &state.var_name());
                state.push1_extra(old, ExtraInfo::arithmetic_f64());
            }
            Operator::I64AtomicRmw16AndU { ref memarg } => {
                let value = state.pop1()?.into_int_value();
                let effective_address = resolve_memory_ptr(
                    builder,
                    intrinsics,
                    context,
                    self.module.clone(),
                    &function,
                    &mut state,
                    &mut ctx,
                    memarg,
                    intrinsics.i16_ptr_ty,
                    2,
                )?;
                trap_if_misaligned(
                    builder,
                    intrinsics,
                    context,
                    &function,
                    memarg,
                    effective_address,
                );
                let narrow_value =
                    builder.build_int_truncate(value, intrinsics.i16_ty, &state.var_name());
                let old = builder
                    .build_atomicrmw(
                        AtomicRMWBinOp::And,
                        effective_address,
                        narrow_value,
                        AtomicOrdering::SequentiallyConsistent,
                    )
                    .unwrap();
                tbaa_label(
                    &self.module,
                    intrinsics,
                    "memory",
                    old.as_instruction_value().unwrap(),
                    Some(0),
                );
                let old = builder.build_int_z_extend(old, intrinsics.i64_ty, &state.var_name());
                state.push1_extra(old, ExtraInfo::arithmetic_f64());
            }
            Operator::I64AtomicRmw32AndU { ref memarg } => {
                let value = state.pop1()?.into_int_value();
                let effective_address = resolve_memory_ptr(
                    builder,
                    intrinsics,
                    context,
                    self.module.clone(),
                    &function,
                    &mut state,
                    &mut ctx,
                    memarg,
                    intrinsics.i32_ptr_ty,
                    4,
                )?;
                trap_if_misaligned(
                    builder,
                    intrinsics,
                    context,
                    &function,
                    memarg,
                    effective_address,
                );
                let narrow_value =
                    builder.build_int_truncate(value, intrinsics.i32_ty, &state.var_name());
                let old = builder
                    .build_atomicrmw(
                        AtomicRMWBinOp::And,
                        effective_address,
                        narrow_value,
                        AtomicOrdering::SequentiallyConsistent,
                    )
                    .unwrap();
                tbaa_label(
                    &self.module,
                    intrinsics,
                    "memory",
                    old.as_instruction_value().unwrap(),
                    Some(0),
                );
                let old = builder.build_int_z_extend(old, intrinsics.i64_ty, &state.var_name());
                state.push1_extra(old, ExtraInfo::arithmetic_f64());
            }
            Operator::I64AtomicRmwAnd { ref memarg } => {
                let value = state.pop1()?.into_int_value();
                let effective_address = resolve_memory_ptr(
                    builder,
                    intrinsics,
                    context,
                    self.module.clone(),
                    &function,
                    &mut state,
                    &mut ctx,
                    memarg,
                    intrinsics.i64_ptr_ty,
                    8,
                )?;
                trap_if_misaligned(
                    builder,
                    intrinsics,
                    context,
                    &function,
                    memarg,
                    effective_address,
                );
                let old = builder
                    .build_atomicrmw(
                        AtomicRMWBinOp::And,
                        effective_address,
                        value,
                        AtomicOrdering::SequentiallyConsistent,
                    )
                    .unwrap();
                tbaa_label(
                    &self.module,
                    intrinsics,
                    "memory",
                    old.as_instruction_value().unwrap(),
                    Some(0),
                );
                state.push1(old);
            }
            Operator::I32AtomicRmw8OrU { ref memarg } => {
                let value = state.pop1()?.into_int_value();
                let effective_address = resolve_memory_ptr(
                    builder,
                    intrinsics,
                    context,
                    self.module.clone(),
                    &function,
                    &mut state,
                    &mut ctx,
                    memarg,
                    intrinsics.i8_ptr_ty,
                    1,
                )?;
                trap_if_misaligned(
                    builder,
                    intrinsics,
                    context,
                    &function,
                    memarg,
                    effective_address,
                );
                let narrow_value =
                    builder.build_int_truncate(value, intrinsics.i8_ty, &state.var_name());
                let old = builder
                    .build_atomicrmw(
                        AtomicRMWBinOp::Or,
                        effective_address,
                        narrow_value,
                        AtomicOrdering::SequentiallyConsistent,
                    )
                    .unwrap();
                tbaa_label(
                    &self.module,
                    intrinsics,
                    "memory",
                    old.as_instruction_value().unwrap(),
                    Some(0),
                );
                let old = builder.build_int_z_extend(old, intrinsics.i32_ty, &state.var_name());
                state.push1_extra(old, ExtraInfo::arithmetic_f32());
            }
            Operator::I32AtomicRmw16OrU { ref memarg } => {
                let value = state.pop1()?.into_int_value();
                let effective_address = resolve_memory_ptr(
                    builder,
                    intrinsics,
                    context,
                    self.module.clone(),
                    &function,
                    &mut state,
                    &mut ctx,
                    memarg,
                    intrinsics.i16_ptr_ty,
                    2,
                )?;
                trap_if_misaligned(
                    builder,
                    intrinsics,
                    context,
                    &function,
                    memarg,
                    effective_address,
                );
                let narrow_value =
                    builder.build_int_truncate(value, intrinsics.i16_ty, &state.var_name());
                let old = builder
                    .build_atomicrmw(
                        AtomicRMWBinOp::Or,
                        effective_address,
                        narrow_value,
                        AtomicOrdering::SequentiallyConsistent,
                    )
                    .unwrap();
                tbaa_label(
                    &self.module,
                    intrinsics,
                    "memory",
                    old.as_instruction_value().unwrap(),
                    Some(0),
                );
                let old = builder.build_int_z_extend(old, intrinsics.i32_ty, &state.var_name());
                state.push1_extra(old, ExtraInfo::arithmetic_f32());
            }
            Operator::I32AtomicRmwOr { ref memarg } => {
                let value = state.pop1()?.into_int_value();
                let effective_address = resolve_memory_ptr(
                    builder,
                    intrinsics,
                    context,
                    self.module.clone(),
                    &function,
                    &mut state,
                    &mut ctx,
                    memarg,
                    intrinsics.i32_ptr_ty,
                    4,
                )?;
                trap_if_misaligned(
                    builder,
                    intrinsics,
                    context,
                    &function,
                    memarg,
                    effective_address,
                );
                let old = builder
                    .build_atomicrmw(
                        AtomicRMWBinOp::Or,
                        effective_address,
                        value,
                        AtomicOrdering::SequentiallyConsistent,
                    )
                    .unwrap();
                tbaa_label(
                    &self.module,
                    intrinsics,
                    "memory",
                    old.as_instruction_value().unwrap(),
                    Some(0),
                );
                let old = builder.build_int_z_extend(old, intrinsics.i32_ty, &state.var_name());
                state.push1_extra(old, ExtraInfo::arithmetic_f32());
            }
            Operator::I64AtomicRmw8OrU { ref memarg } => {
                let value = state.pop1()?.into_int_value();
                let effective_address = resolve_memory_ptr(
                    builder,
                    intrinsics,
                    context,
                    self.module.clone(),
                    &function,
                    &mut state,
                    &mut ctx,
                    memarg,
                    intrinsics.i8_ptr_ty,
                    1,
                )?;
                trap_if_misaligned(
                    builder,
                    intrinsics,
                    context,
                    &function,
                    memarg,
                    effective_address,
                );
                let narrow_value =
                    builder.build_int_truncate(value, intrinsics.i8_ty, &state.var_name());
                let old = builder
                    .build_atomicrmw(
                        AtomicRMWBinOp::Or,
                        effective_address,
                        narrow_value,
                        AtomicOrdering::SequentiallyConsistent,
                    )
                    .unwrap();
                tbaa_label(
                    &self.module,
                    intrinsics,
                    "memory",
                    old.as_instruction_value().unwrap(),
                    Some(0),
                );
                let old = builder.build_int_z_extend(old, intrinsics.i64_ty, &state.var_name());
                state.push1_extra(old, ExtraInfo::arithmetic_f64());
            }
            Operator::I64AtomicRmw16OrU { ref memarg } => {
                let value = state.pop1()?.into_int_value();
                let effective_address = resolve_memory_ptr(
                    builder,
                    intrinsics,
                    context,
                    self.module.clone(),
                    &function,
                    &mut state,
                    &mut ctx,
                    memarg,
                    intrinsics.i16_ptr_ty,
                    2,
                )?;
                trap_if_misaligned(
                    builder,
                    intrinsics,
                    context,
                    &function,
                    memarg,
                    effective_address,
                );
                let narrow_value =
                    builder.build_int_truncate(value, intrinsics.i16_ty, &state.var_name());
                let old = builder
                    .build_atomicrmw(
                        AtomicRMWBinOp::Or,
                        effective_address,
                        narrow_value,
                        AtomicOrdering::SequentiallyConsistent,
                    )
                    .unwrap();
                tbaa_label(
                    &self.module,
                    intrinsics,
                    "memory",
                    old.as_instruction_value().unwrap(),
                    Some(0),
                );
                let old = builder.build_int_z_extend(old, intrinsics.i64_ty, &state.var_name());
                state.push1_extra(old, ExtraInfo::arithmetic_f64());
            }
            Operator::I64AtomicRmw32OrU { ref memarg } => {
                let value = state.pop1()?.into_int_value();
                let effective_address = resolve_memory_ptr(
                    builder,
                    intrinsics,
                    context,
                    self.module.clone(),
                    &function,
                    &mut state,
                    &mut ctx,
                    memarg,
                    intrinsics.i32_ptr_ty,
                    4,
                )?;
                trap_if_misaligned(
                    builder,
                    intrinsics,
                    context,
                    &function,
                    memarg,
                    effective_address,
                );
                let narrow_value =
                    builder.build_int_truncate(value, intrinsics.i32_ty, &state.var_name());
                let old = builder
                    .build_atomicrmw(
                        AtomicRMWBinOp::Or,
                        effective_address,
                        narrow_value,
                        AtomicOrdering::SequentiallyConsistent,
                    )
                    .unwrap();
                tbaa_label(
                    &self.module,
                    intrinsics,
                    "memory",
                    old.as_instruction_value().unwrap(),
                    Some(0),
                );
                let old = builder.build_int_z_extend(old, intrinsics.i64_ty, &state.var_name());
                state.push1_extra(old, ExtraInfo::arithmetic_f64());
            }
            Operator::I64AtomicRmwOr { ref memarg } => {
                let value = state.pop1()?.into_int_value();
                let effective_address = resolve_memory_ptr(
                    builder,
                    intrinsics,
                    context,
                    self.module.clone(),
                    &function,
                    &mut state,
                    &mut ctx,
                    memarg,
                    intrinsics.i64_ptr_ty,
                    8,
                )?;
                trap_if_misaligned(
                    builder,
                    intrinsics,
                    context,
                    &function,
                    memarg,
                    effective_address,
                );
                let old = builder
                    .build_atomicrmw(
                        AtomicRMWBinOp::Or,
                        effective_address,
                        value,
                        AtomicOrdering::SequentiallyConsistent,
                    )
                    .unwrap();
                tbaa_label(
                    &self.module,
                    intrinsics,
                    "memory",
                    old.as_instruction_value().unwrap(),
                    Some(0),
                );
                state.push1(old);
            }
            Operator::I32AtomicRmw8XorU { ref memarg } => {
                let value = state.pop1()?.into_int_value();
                let effective_address = resolve_memory_ptr(
                    builder,
                    intrinsics,
                    context,
                    self.module.clone(),
                    &function,
                    &mut state,
                    &mut ctx,
                    memarg,
                    intrinsics.i8_ptr_ty,
                    1,
                )?;
                trap_if_misaligned(
                    builder,
                    intrinsics,
                    context,
                    &function,
                    memarg,
                    effective_address,
                );
                let narrow_value =
                    builder.build_int_truncate(value, intrinsics.i8_ty, &state.var_name());
                let old = builder
                    .build_atomicrmw(
                        AtomicRMWBinOp::Xor,
                        effective_address,
                        narrow_value,
                        AtomicOrdering::SequentiallyConsistent,
                    )
                    .unwrap();
                tbaa_label(
                    &self.module,
                    intrinsics,
                    "memory",
                    old.as_instruction_value().unwrap(),
                    Some(0),
                );
                let old = builder.build_int_z_extend(old, intrinsics.i32_ty, &state.var_name());
                state.push1_extra(old, ExtraInfo::arithmetic_f32());
            }
            Operator::I32AtomicRmw16XorU { ref memarg } => {
                let value = state.pop1()?.into_int_value();
                let effective_address = resolve_memory_ptr(
                    builder,
                    intrinsics,
                    context,
                    self.module.clone(),
                    &function,
                    &mut state,
                    &mut ctx,
                    memarg,
                    intrinsics.i16_ptr_ty,
                    2,
                )?;
                trap_if_misaligned(
                    builder,
                    intrinsics,
                    context,
                    &function,
                    memarg,
                    effective_address,
                );
                let narrow_value =
                    builder.build_int_truncate(value, intrinsics.i16_ty, &state.var_name());
                let old = builder
                    .build_atomicrmw(
                        AtomicRMWBinOp::Xor,
                        effective_address,
                        narrow_value,
                        AtomicOrdering::SequentiallyConsistent,
                    )
                    .unwrap();
                tbaa_label(
                    &self.module,
                    intrinsics,
                    "memory",
                    old.as_instruction_value().unwrap(),
                    Some(0),
                );
                let old = builder.build_int_z_extend(old, intrinsics.i32_ty, &state.var_name());
                state.push1_extra(old, ExtraInfo::arithmetic_f32());
            }
            Operator::I32AtomicRmwXor { ref memarg } => {
                let value = state.pop1()?.into_int_value();
                let effective_address = resolve_memory_ptr(
                    builder,
                    intrinsics,
                    context,
                    self.module.clone(),
                    &function,
                    &mut state,
                    &mut ctx,
                    memarg,
                    intrinsics.i32_ptr_ty,
                    4,
                )?;
                trap_if_misaligned(
                    builder,
                    intrinsics,
                    context,
                    &function,
                    memarg,
                    effective_address,
                );
                let old = builder
                    .build_atomicrmw(
                        AtomicRMWBinOp::Xor,
                        effective_address,
                        value,
                        AtomicOrdering::SequentiallyConsistent,
                    )
                    .unwrap();
                tbaa_label(
                    &self.module,
                    intrinsics,
                    "memory",
                    old.as_instruction_value().unwrap(),
                    Some(0),
                );
                state.push1(old);
            }
            Operator::I64AtomicRmw8XorU { ref memarg } => {
                let value = state.pop1()?.into_int_value();
                let effective_address = resolve_memory_ptr(
                    builder,
                    intrinsics,
                    context,
                    self.module.clone(),
                    &function,
                    &mut state,
                    &mut ctx,
                    memarg,
                    intrinsics.i8_ptr_ty,
                    1,
                )?;
                trap_if_misaligned(
                    builder,
                    intrinsics,
                    context,
                    &function,
                    memarg,
                    effective_address,
                );
                let narrow_value =
                    builder.build_int_truncate(value, intrinsics.i8_ty, &state.var_name());
                let old = builder
                    .build_atomicrmw(
                        AtomicRMWBinOp::Xor,
                        effective_address,
                        narrow_value,
                        AtomicOrdering::SequentiallyConsistent,
                    )
                    .unwrap();
                tbaa_label(
                    &self.module,
                    intrinsics,
                    "memory",
                    old.as_instruction_value().unwrap(),
                    Some(0),
                );
                let old = builder.build_int_z_extend(old, intrinsics.i64_ty, &state.var_name());
                state.push1_extra(old, ExtraInfo::arithmetic_f64());
            }
            Operator::I64AtomicRmw16XorU { ref memarg } => {
                let value = state.pop1()?.into_int_value();
                let effective_address = resolve_memory_ptr(
                    builder,
                    intrinsics,
                    context,
                    self.module.clone(),
                    &function,
                    &mut state,
                    &mut ctx,
                    memarg,
                    intrinsics.i16_ptr_ty,
                    2,
                )?;
                trap_if_misaligned(
                    builder,
                    intrinsics,
                    context,
                    &function,
                    memarg,
                    effective_address,
                );
                let narrow_value =
                    builder.build_int_truncate(value, intrinsics.i16_ty, &state.var_name());
                let old = builder
                    .build_atomicrmw(
                        AtomicRMWBinOp::Xor,
                        effective_address,
                        narrow_value,
                        AtomicOrdering::SequentiallyConsistent,
                    )
                    .unwrap();
                tbaa_label(
                    &self.module,
                    intrinsics,
                    "memory",
                    old.as_instruction_value().unwrap(),
                    Some(0),
                );
                let old = builder.build_int_z_extend(old, intrinsics.i64_ty, &state.var_name());
                state.push1_extra(old, ExtraInfo::arithmetic_f64());
            }
            Operator::I64AtomicRmw32XorU { ref memarg } => {
                let value = state.pop1()?.into_int_value();
                let effective_address = resolve_memory_ptr(
                    builder,
                    intrinsics,
                    context,
                    self.module.clone(),
                    &function,
                    &mut state,
                    &mut ctx,
                    memarg,
                    intrinsics.i32_ptr_ty,
                    4,
                )?;
                trap_if_misaligned(
                    builder,
                    intrinsics,
                    context,
                    &function,
                    memarg,
                    effective_address,
                );
                let narrow_value =
                    builder.build_int_truncate(value, intrinsics.i32_ty, &state.var_name());
                let old = builder
                    .build_atomicrmw(
                        AtomicRMWBinOp::Xor,
                        effective_address,
                        narrow_value,
                        AtomicOrdering::SequentiallyConsistent,
                    )
                    .unwrap();
                tbaa_label(
                    &self.module,
                    intrinsics,
                    "memory",
                    old.as_instruction_value().unwrap(),
                    Some(0),
                );
                let old = builder.build_int_z_extend(old, intrinsics.i64_ty, &state.var_name());
                state.push1_extra(old, ExtraInfo::arithmetic_f64());
            }
            Operator::I64AtomicRmwXor { ref memarg } => {
                let value = state.pop1()?.into_int_value();
                let effective_address = resolve_memory_ptr(
                    builder,
                    intrinsics,
                    context,
                    self.module.clone(),
                    &function,
                    &mut state,
                    &mut ctx,
                    memarg,
                    intrinsics.i64_ptr_ty,
                    8,
                )?;
                trap_if_misaligned(
                    builder,
                    intrinsics,
                    context,
                    &function,
                    memarg,
                    effective_address,
                );
                let old = builder
                    .build_atomicrmw(
                        AtomicRMWBinOp::Xor,
                        effective_address,
                        value,
                        AtomicOrdering::SequentiallyConsistent,
                    )
                    .unwrap();
                tbaa_label(
                    &self.module,
                    intrinsics,
                    "memory",
                    old.as_instruction_value().unwrap(),
                    Some(0),
                );
                state.push1(old);
            }
            Operator::I32AtomicRmw8XchgU { ref memarg } => {
                let value = state.pop1()?.into_int_value();
                let effective_address = resolve_memory_ptr(
                    builder,
                    intrinsics,
                    context,
                    self.module.clone(),
                    &function,
                    &mut state,
                    &mut ctx,
                    memarg,
                    intrinsics.i8_ptr_ty,
                    1,
                )?;
                trap_if_misaligned(
                    builder,
                    intrinsics,
                    context,
                    &function,
                    memarg,
                    effective_address,
                );
                let narrow_value =
                    builder.build_int_truncate(value, intrinsics.i8_ty, &state.var_name());
                let old = builder
                    .build_atomicrmw(
                        AtomicRMWBinOp::Xchg,
                        effective_address,
                        narrow_value,
                        AtomicOrdering::SequentiallyConsistent,
                    )
                    .unwrap();
                tbaa_label(
                    &self.module,
                    intrinsics,
                    "memory",
                    old.as_instruction_value().unwrap(),
                    Some(0),
                );
                let old = builder.build_int_z_extend(old, intrinsics.i32_ty, &state.var_name());
                state.push1_extra(old, ExtraInfo::arithmetic_f32());
            }
            Operator::I32AtomicRmw16XchgU { ref memarg } => {
                let value = state.pop1()?.into_int_value();
                let effective_address = resolve_memory_ptr(
                    builder,
                    intrinsics,
                    context,
                    self.module.clone(),
                    &function,
                    &mut state,
                    &mut ctx,
                    memarg,
                    intrinsics.i16_ptr_ty,
                    2,
                )?;
                trap_if_misaligned(
                    builder,
                    intrinsics,
                    context,
                    &function,
                    memarg,
                    effective_address,
                );
                let narrow_value =
                    builder.build_int_truncate(value, intrinsics.i16_ty, &state.var_name());
                let old = builder
                    .build_atomicrmw(
                        AtomicRMWBinOp::Xchg,
                        effective_address,
                        narrow_value,
                        AtomicOrdering::SequentiallyConsistent,
                    )
                    .unwrap();
                tbaa_label(
                    &self.module,
                    intrinsics,
                    "memory",
                    old.as_instruction_value().unwrap(),
                    Some(0),
                );
                let old = builder.build_int_z_extend(old, intrinsics.i32_ty, &state.var_name());
                state.push1_extra(old, ExtraInfo::arithmetic_f32());
            }
            Operator::I32AtomicRmwXchg { ref memarg } => {
                let value = state.pop1()?.into_int_value();
                let effective_address = resolve_memory_ptr(
                    builder,
                    intrinsics,
                    context,
                    self.module.clone(),
                    &function,
                    &mut state,
                    &mut ctx,
                    memarg,
                    intrinsics.i32_ptr_ty,
                    4,
                )?;
                trap_if_misaligned(
                    builder,
                    intrinsics,
                    context,
                    &function,
                    memarg,
                    effective_address,
                );
                let old = builder
                    .build_atomicrmw(
                        AtomicRMWBinOp::Xchg,
                        effective_address,
                        value,
                        AtomicOrdering::SequentiallyConsistent,
                    )
                    .unwrap();
                tbaa_label(
                    &self.module,
                    intrinsics,
                    "memory",
                    old.as_instruction_value().unwrap(),
                    Some(0),
                );
                state.push1(old);
            }
            Operator::I64AtomicRmw8XchgU { ref memarg } => {
                let value = state.pop1()?.into_int_value();
                let effective_address = resolve_memory_ptr(
                    builder,
                    intrinsics,
                    context,
                    self.module.clone(),
                    &function,
                    &mut state,
                    &mut ctx,
                    memarg,
                    intrinsics.i8_ptr_ty,
                    1,
                )?;
                trap_if_misaligned(
                    builder,
                    intrinsics,
                    context,
                    &function,
                    memarg,
                    effective_address,
                );
                let narrow_value =
                    builder.build_int_truncate(value, intrinsics.i8_ty, &state.var_name());
                let old = builder
                    .build_atomicrmw(
                        AtomicRMWBinOp::Xchg,
                        effective_address,
                        narrow_value,
                        AtomicOrdering::SequentiallyConsistent,
                    )
                    .unwrap();
                tbaa_label(
                    &self.module,
                    intrinsics,
                    "memory",
                    old.as_instruction_value().unwrap(),
                    Some(0),
                );
                let old = builder.build_int_z_extend(old, intrinsics.i64_ty, &state.var_name());
                state.push1_extra(old, ExtraInfo::arithmetic_f64());
            }
            Operator::I64AtomicRmw16XchgU { ref memarg } => {
                let value = state.pop1()?.into_int_value();
                let effective_address = resolve_memory_ptr(
                    builder,
                    intrinsics,
                    context,
                    self.module.clone(),
                    &function,
                    &mut state,
                    &mut ctx,
                    memarg,
                    intrinsics.i16_ptr_ty,
                    2,
                )?;
                trap_if_misaligned(
                    builder,
                    intrinsics,
                    context,
                    &function,
                    memarg,
                    effective_address,
                );
                let narrow_value =
                    builder.build_int_truncate(value, intrinsics.i16_ty, &state.var_name());
                let old = builder
                    .build_atomicrmw(
                        AtomicRMWBinOp::Xchg,
                        effective_address,
                        narrow_value,
                        AtomicOrdering::SequentiallyConsistent,
                    )
                    .unwrap();
                tbaa_label(
                    &self.module,
                    intrinsics,
                    "memory",
                    old.as_instruction_value().unwrap(),
                    Some(0),
                );
                let old = builder.build_int_z_extend(old, intrinsics.i64_ty, &state.var_name());
                state.push1_extra(old, ExtraInfo::arithmetic_f64());
            }
            Operator::I64AtomicRmw32XchgU { ref memarg } => {
                let value = state.pop1()?.into_int_value();
                let effective_address = resolve_memory_ptr(
                    builder,
                    intrinsics,
                    context,
                    self.module.clone(),
                    &function,
                    &mut state,
                    &mut ctx,
                    memarg,
                    intrinsics.i32_ptr_ty,
                    4,
                )?;
                trap_if_misaligned(
                    builder,
                    intrinsics,
                    context,
                    &function,
                    memarg,
                    effective_address,
                );
                let narrow_value =
                    builder.build_int_truncate(value, intrinsics.i32_ty, &state.var_name());
                let old = builder
                    .build_atomicrmw(
                        AtomicRMWBinOp::Xchg,
                        effective_address,
                        narrow_value,
                        AtomicOrdering::SequentiallyConsistent,
                    )
                    .unwrap();
                tbaa_label(
                    &self.module,
                    intrinsics,
                    "memory",
                    old.as_instruction_value().unwrap(),
                    Some(0),
                );
                let old = builder.build_int_z_extend(old, intrinsics.i64_ty, &state.var_name());
                state.push1_extra(old, ExtraInfo::arithmetic_f64());
            }
            Operator::I64AtomicRmwXchg { ref memarg } => {
                let value = state.pop1()?.into_int_value();
                let effective_address = resolve_memory_ptr(
                    builder,
                    intrinsics,
                    context,
                    self.module.clone(),
                    &function,
                    &mut state,
                    &mut ctx,
                    memarg,
                    intrinsics.i64_ptr_ty,
                    8,
                )?;
                trap_if_misaligned(
                    builder,
                    intrinsics,
                    context,
                    &function,
                    memarg,
                    effective_address,
                );
                let old = builder
                    .build_atomicrmw(
                        AtomicRMWBinOp::Xchg,
                        effective_address,
                        value,
                        AtomicOrdering::SequentiallyConsistent,
                    )
                    .unwrap();
                tbaa_label(
                    &self.module,
                    intrinsics,
                    "memory",
                    old.as_instruction_value().unwrap(),
                    Some(0),
                );
                state.push1(old);
            }
            Operator::I32AtomicRmw8CmpxchgU { ref memarg } => {
                let ((cmp, cmp_info), (new, new_info)) = state.pop2_extra()?;
                let cmp = apply_pending_canonicalization(builder, intrinsics, cmp, cmp_info);
                let new = apply_pending_canonicalization(builder, intrinsics, new, new_info);
                let (cmp, new) = (cmp.into_int_value(), new.into_int_value());
                let effective_address = resolve_memory_ptr(
                    builder,
                    intrinsics,
                    context,
                    self.module.clone(),
                    &function,
                    &mut state,
                    &mut ctx,
                    memarg,
                    intrinsics.i8_ptr_ty,
                    1,
                )?;
                trap_if_misaligned(
                    builder,
                    intrinsics,
                    context,
                    &function,
                    memarg,
                    effective_address,
                );
                let narrow_cmp =
                    builder.build_int_truncate(cmp, intrinsics.i8_ty, &state.var_name());
                let narrow_new =
                    builder.build_int_truncate(new, intrinsics.i8_ty, &state.var_name());
                let old = builder
                    .build_cmpxchg(
                        effective_address,
                        narrow_cmp,
                        narrow_new,
                        AtomicOrdering::SequentiallyConsistent,
                        AtomicOrdering::SequentiallyConsistent,
                    )
                    .unwrap();
                tbaa_label(
                    &self.module,
                    intrinsics,
                    "memory",
                    old.as_instruction_value().unwrap(),
                    Some(0),
                );
                let old = builder
                    .build_extract_value(old, 0, "")
                    .unwrap()
                    .into_int_value();
                let old = builder.build_int_z_extend(old, intrinsics.i32_ty, &state.var_name());
                state.push1_extra(old, ExtraInfo::arithmetic_f32());
            }
            Operator::I32AtomicRmw16CmpxchgU { ref memarg } => {
                let ((cmp, cmp_info), (new, new_info)) = state.pop2_extra()?;
                let cmp = apply_pending_canonicalization(builder, intrinsics, cmp, cmp_info);
                let new = apply_pending_canonicalization(builder, intrinsics, new, new_info);
                let (cmp, new) = (cmp.into_int_value(), new.into_int_value());
                let effective_address = resolve_memory_ptr(
                    builder,
                    intrinsics,
                    context,
                    self.module.clone(),
                    &function,
                    &mut state,
                    &mut ctx,
                    memarg,
                    intrinsics.i16_ptr_ty,
                    2,
                )?;
                trap_if_misaligned(
                    builder,
                    intrinsics,
                    context,
                    &function,
                    memarg,
                    effective_address,
                );
                let narrow_cmp =
                    builder.build_int_truncate(cmp, intrinsics.i16_ty, &state.var_name());
                let narrow_new =
                    builder.build_int_truncate(new, intrinsics.i16_ty, &state.var_name());
                let old = builder
                    .build_cmpxchg(
                        effective_address,
                        narrow_cmp,
                        narrow_new,
                        AtomicOrdering::SequentiallyConsistent,
                        AtomicOrdering::SequentiallyConsistent,
                    )
                    .unwrap();
                tbaa_label(
                    &self.module,
                    intrinsics,
                    "memory",
                    old.as_instruction_value().unwrap(),
                    Some(0),
                );
                let old = builder
                    .build_extract_value(old, 0, "")
                    .unwrap()
                    .into_int_value();
                let old = builder.build_int_z_extend(old, intrinsics.i32_ty, &state.var_name());
                state.push1_extra(old, ExtraInfo::arithmetic_f32());
            }
            Operator::I32AtomicRmwCmpxchg { ref memarg } => {
                let ((cmp, cmp_info), (new, new_info)) = state.pop2_extra()?;
                let cmp = apply_pending_canonicalization(builder, intrinsics, cmp, cmp_info);
                let new = apply_pending_canonicalization(builder, intrinsics, new, new_info);
                let (cmp, new) = (cmp.into_int_value(), new.into_int_value());
                let effective_address = resolve_memory_ptr(
                    builder,
                    intrinsics,
                    context,
                    self.module.clone(),
                    &function,
                    &mut state,
                    &mut ctx,
                    memarg,
                    intrinsics.i32_ptr_ty,
                    4,
                )?;
                trap_if_misaligned(
                    builder,
                    intrinsics,
                    context,
                    &function,
                    memarg,
                    effective_address,
                );
                let old = builder
                    .build_cmpxchg(
                        effective_address,
                        cmp,
                        new,
                        AtomicOrdering::SequentiallyConsistent,
                        AtomicOrdering::SequentiallyConsistent,
                    )
                    .unwrap();
                tbaa_label(
                    &self.module,
                    intrinsics,
                    "memory",
                    old.as_instruction_value().unwrap(),
                    Some(0),
                );
                let old = builder.build_extract_value(old, 0, "").unwrap();
                state.push1(old);
            }
            Operator::I64AtomicRmw8CmpxchgU { ref memarg } => {
                let ((cmp, cmp_info), (new, new_info)) = state.pop2_extra()?;
                let cmp = apply_pending_canonicalization(builder, intrinsics, cmp, cmp_info);
                let new = apply_pending_canonicalization(builder, intrinsics, new, new_info);
                let (cmp, new) = (cmp.into_int_value(), new.into_int_value());
                let effective_address = resolve_memory_ptr(
                    builder,
                    intrinsics,
                    context,
                    self.module.clone(),
                    &function,
                    &mut state,
                    &mut ctx,
                    memarg,
                    intrinsics.i8_ptr_ty,
                    1,
                )?;
                trap_if_misaligned(
                    builder,
                    intrinsics,
                    context,
                    &function,
                    memarg,
                    effective_address,
                );
                let narrow_cmp =
                    builder.build_int_truncate(cmp, intrinsics.i8_ty, &state.var_name());
                let narrow_new =
                    builder.build_int_truncate(new, intrinsics.i8_ty, &state.var_name());
                let old = builder
                    .build_cmpxchg(
                        effective_address,
                        narrow_cmp,
                        narrow_new,
                        AtomicOrdering::SequentiallyConsistent,
                        AtomicOrdering::SequentiallyConsistent,
                    )
                    .unwrap();
                tbaa_label(
                    &self.module,
                    intrinsics,
                    "memory",
                    old.as_instruction_value().unwrap(),
                    Some(0),
                );
                let old = builder
                    .build_extract_value(old, 0, "")
                    .unwrap()
                    .into_int_value();
                let old = builder.build_int_z_extend(old, intrinsics.i64_ty, &state.var_name());
                state.push1_extra(old, ExtraInfo::arithmetic_f64());
            }
            Operator::I64AtomicRmw16CmpxchgU { ref memarg } => {
                let ((cmp, cmp_info), (new, new_info)) = state.pop2_extra()?;
                let cmp = apply_pending_canonicalization(builder, intrinsics, cmp, cmp_info);
                let new = apply_pending_canonicalization(builder, intrinsics, new, new_info);
                let (cmp, new) = (cmp.into_int_value(), new.into_int_value());
                let effective_address = resolve_memory_ptr(
                    builder,
                    intrinsics,
                    context,
                    self.module.clone(),
                    &function,
                    &mut state,
                    &mut ctx,
                    memarg,
                    intrinsics.i16_ptr_ty,
                    2,
                )?;
                trap_if_misaligned(
                    builder,
                    intrinsics,
                    context,
                    &function,
                    memarg,
                    effective_address,
                );
                let narrow_cmp =
                    builder.build_int_truncate(cmp, intrinsics.i16_ty, &state.var_name());
                let narrow_new =
                    builder.build_int_truncate(new, intrinsics.i16_ty, &state.var_name());
                let old = builder
                    .build_cmpxchg(
                        effective_address,
                        narrow_cmp,
                        narrow_new,
                        AtomicOrdering::SequentiallyConsistent,
                        AtomicOrdering::SequentiallyConsistent,
                    )
                    .unwrap();
                tbaa_label(
                    &self.module,
                    intrinsics,
                    "memory",
                    old.as_instruction_value().unwrap(),
                    Some(0),
                );
                let old = builder
                    .build_extract_value(old, 0, "")
                    .unwrap()
                    .into_int_value();
                let old = builder.build_int_z_extend(old, intrinsics.i64_ty, &state.var_name());
                state.push1_extra(old, ExtraInfo::arithmetic_f64());
            }
            Operator::I64AtomicRmw32CmpxchgU { ref memarg } => {
                let ((cmp, cmp_info), (new, new_info)) = state.pop2_extra()?;
                let cmp = apply_pending_canonicalization(builder, intrinsics, cmp, cmp_info);
                let new = apply_pending_canonicalization(builder, intrinsics, new, new_info);
                let (cmp, new) = (cmp.into_int_value(), new.into_int_value());
                let effective_address = resolve_memory_ptr(
                    builder,
                    intrinsics,
                    context,
                    self.module.clone(),
                    &function,
                    &mut state,
                    &mut ctx,
                    memarg,
                    intrinsics.i32_ptr_ty,
                    4,
                )?;
                trap_if_misaligned(
                    builder,
                    intrinsics,
                    context,
                    &function,
                    memarg,
                    effective_address,
                );
                let narrow_cmp =
                    builder.build_int_truncate(cmp, intrinsics.i32_ty, &state.var_name());
                let narrow_new =
                    builder.build_int_truncate(new, intrinsics.i32_ty, &state.var_name());
                let old = builder
                    .build_cmpxchg(
                        effective_address,
                        narrow_cmp,
                        narrow_new,
                        AtomicOrdering::SequentiallyConsistent,
                        AtomicOrdering::SequentiallyConsistent,
                    )
                    .unwrap();
                tbaa_label(
                    &self.module,
                    intrinsics,
                    "memory",
                    old.as_instruction_value().unwrap(),
                    Some(0),
                );
                let old = builder
                    .build_extract_value(old, 0, "")
                    .unwrap()
                    .into_int_value();
                let old = builder.build_int_z_extend(old, intrinsics.i64_ty, &state.var_name());
                state.push1_extra(old, ExtraInfo::arithmetic_f64());
            }
            Operator::I64AtomicRmwCmpxchg { ref memarg } => {
                let ((cmp, cmp_info), (new, new_info)) = state.pop2_extra()?;
                let cmp = apply_pending_canonicalization(builder, intrinsics, cmp, cmp_info);
                let new = apply_pending_canonicalization(builder, intrinsics, new, new_info);
                let (cmp, new) = (cmp.into_int_value(), new.into_int_value());
                let effective_address = resolve_memory_ptr(
                    builder,
                    intrinsics,
                    context,
                    self.module.clone(),
                    &function,
                    &mut state,
                    &mut ctx,
                    memarg,
                    intrinsics.i64_ptr_ty,
                    8,
                )?;
                trap_if_misaligned(
                    builder,
                    intrinsics,
                    context,
                    &function,
                    memarg,
                    effective_address,
                );
                let old = builder
                    .build_cmpxchg(
                        effective_address,
                        cmp,
                        new,
                        AtomicOrdering::SequentiallyConsistent,
                        AtomicOrdering::SequentiallyConsistent,
                    )
                    .unwrap();
                tbaa_label(
                    &self.module,
                    intrinsics,
                    "memory",
                    old.as_instruction_value().unwrap(),
                    Some(0),
                );
                let old = builder.build_extract_value(old, 0, "").unwrap();
                state.push1(old);
            }

            Operator::MemoryGrow { reserved } => {
                let memory_index = MemoryIndex::new(reserved as usize);
                let func_value = match memory_index.local_or_import(info) {
                    LocalOrImport::Local(local_mem_index) => {
                        let mem_desc = &info.memories[local_mem_index];
                        match mem_desc.memory_type() {
                            MemoryType::Dynamic => intrinsics.memory_grow_dynamic_local,
                            MemoryType::Static => intrinsics.memory_grow_static_local,
                            MemoryType::SharedStatic => intrinsics.memory_grow_shared_local,
                        }
                    }
                    LocalOrImport::Import(import_mem_index) => {
                        let mem_desc = &info.imported_memories[import_mem_index].1;
                        match mem_desc.memory_type() {
                            MemoryType::Dynamic => intrinsics.memory_grow_dynamic_import,
                            MemoryType::Static => intrinsics.memory_grow_static_import,
                            MemoryType::SharedStatic => intrinsics.memory_grow_shared_import,
                        }
                    }
                };

                let memory_index_const = intrinsics
                    .i32_ty
                    .const_int(reserved as u64, false)
                    .as_basic_value_enum();
                let delta = state.pop1()?;

                let result = builder.build_call(
                    func_value,
                    &[ctx.basic(), memory_index_const, delta],
                    &state.var_name(),
                );
                state.push1(result.try_as_basic_value().left().unwrap());
            }
            Operator::MemorySize { reserved } => {
                let memory_index = MemoryIndex::new(reserved as usize);
                let func_value = match memory_index.local_or_import(info) {
                    LocalOrImport::Local(local_mem_index) => {
                        let mem_desc = &info.memories[local_mem_index];
                        match mem_desc.memory_type() {
                            MemoryType::Dynamic => intrinsics.memory_size_dynamic_local,
                            MemoryType::Static => intrinsics.memory_size_static_local,
                            MemoryType::SharedStatic => intrinsics.memory_size_shared_local,
                        }
                    }
                    LocalOrImport::Import(import_mem_index) => {
                        let mem_desc = &info.imported_memories[import_mem_index].1;
                        match mem_desc.memory_type() {
                            MemoryType::Dynamic => intrinsics.memory_size_dynamic_import,
                            MemoryType::Static => intrinsics.memory_size_static_import,
                            MemoryType::SharedStatic => intrinsics.memory_size_shared_import,
                        }
                    }
                };

                let memory_index_const = intrinsics
                    .i32_ty
                    .const_int(reserved as u64, false)
                    .as_basic_value_enum();
                let result = builder.build_call(
                    func_value,
                    &[ctx.basic(), memory_index_const],
                    &state.var_name(),
                );
                state.push1(result.try_as_basic_value().left().unwrap());
            }
            _ => {
                return Err(CodegenError {
                    message: format!("Operator {:?} unimplemented", op),
                });
            }
        }

        Ok(())
    }

    fn finalize(&mut self) -> Result<(), CodegenError> {
        let results = self.state.popn_save_extra(self.func_sig.returns().len())?;

        match results.as_slice() {
            [] => {
                self.builder.as_ref().unwrap().build_return(None);
            }
            [(one_value, one_value_info)] => {
                let builder = self.builder.as_ref().unwrap();
                let intrinsics = self.intrinsics.as_ref().unwrap();
                let one_value = apply_pending_canonicalization(
                    builder,
                    intrinsics,
                    *one_value,
                    *one_value_info,
                );
                builder.build_return(Some(&builder.build_bitcast(
                    one_value.as_basic_value_enum(),
                    type_to_llvm(intrinsics, self.func_sig.returns()[0]),
                    "return",
                )));
            }
            _ => {
                return Err(CodegenError {
                    message: "multi-value returns not yet implemented".to_string(),
                });
            }
        }
        Ok(())
    }
}

impl From<BinaryReaderError> for CodegenError {
    fn from(other: BinaryReaderError) -> CodegenError {
        CodegenError {
            message: format!("{:?}", other),
        }
    }
}

impl From<LoadError> for CodegenError {
    fn from(other: LoadError) -> CodegenError {
        CodegenError {
            message: format!("{:?}", other),
        }
    }
}

impl Drop for LLVMModuleCodeGenerator<'_> {
    fn drop(&mut self) {
        // Ensure that all members of the context are dropped before we drop the context.
        drop(self.builder.take());
        drop(self.intrinsics.take());
        self.functions.clear();
        self.signatures.clear();
        assert!(
            Rc::strong_count(&*self.module) == 1,
            "references to module live while dropping LLVMModuleCodeGenerator"
        );
        unsafe {
            ManuallyDrop::drop(&mut self.personality_func);
            ManuallyDrop::drop(&mut self.module);
        };
        let context = self.context.take();
        match context {
            None => {}
            Some(context_ref) => unsafe {
                Box::from_raw(context_ref as *const Context as *mut Context);
            },
        }
    }
}

impl<'ctx> ModuleCodeGenerator<LLVMFunctionCodeGenerator<'ctx>, LLVMBackend, CodegenError>
    for LLVMModuleCodeGenerator<'ctx>
{
    fn new() -> LLVMModuleCodeGenerator<'ctx> {
        Self::new_with_target(None, None, None)
    }

    fn new_with_target(
        triple: Option<String>,
        cpu_name: Option<String>,
        cpu_features: Option<String>,
    ) -> LLVMModuleCodeGenerator<'ctx> {
        let context_ptr = Box::into_raw(Box::new(Context::create()));
        let context = unsafe { &*context_ptr };
        let module = context.create_module("module");

        let triple = triple.unwrap_or(TargetMachine::get_default_triple().to_string());

        match triple {
            #[cfg(target_arch = "x86_64")]
            _ if triple.starts_with("x86") => Target::initialize_x86(&InitializationConfig {
                asm_parser: true,
                asm_printer: true,
                base: true,
                disassembler: true,
                info: true,
                machine_code: true,
            }),
            #[cfg(target_arch = "aarch64")]
            _ if triple.starts_with("aarch64") => {
                Target::initialize_aarch64(&InitializationConfig {
                    asm_parser: true,
                    asm_printer: true,
                    base: true,
                    disassembler: true,
                    info: true,
                    machine_code: true,
                })
            }
            _ => unimplemented!("target {} not supported", triple),
        }

        let target = Target::from_triple(&triple).unwrap();
        let target_machine = target
            .create_target_machine(
                &triple,
                &cpu_name.unwrap_or(TargetMachine::get_host_cpu_name().to_string()),
                &cpu_features.unwrap_or(TargetMachine::get_host_cpu_features().to_string()),
                OptimizationLevel::Aggressive,
                RelocMode::Static,
                CodeModel::Large,
            )
            .unwrap();

        module.set_target(&target);
        module.set_data_layout(&target_machine.get_target_data().get_data_layout());

        let builder = context.create_builder();

        let intrinsics = Intrinsics::declare(&module, &context);

        let personality_func = module.add_function(
            "__gxx_personality_v0",
            intrinsics.i32_ty.fn_type(&[], false),
            Some(Linkage::External),
        );

        LLVMModuleCodeGenerator {
            context: Some(context),
            builder: Some(builder),
            intrinsics: Some(intrinsics),
            module: ManuallyDrop::new(Rc::new(RefCell::new(module))),
            functions: vec![],
            signatures: Map::new(),
            function_signatures: None,
            llvm_functions: Rc::new(RefCell::new(HashMap::new())),
            func_import_count: 0,
            personality_func: ManuallyDrop::new(personality_func),
            stackmaps: Rc::new(RefCell::new(StackmapRegistry::default())),
            track_state: false,
            target_machine,
            llvm_callbacks: None,
        }
    }

    fn backend_id() -> &'static str {
        BACKEND_ID
    }

    fn check_precondition(&mut self, _module_info: &ModuleInfo) -> Result<(), CodegenError> {
        Ok(())
    }

    fn next_function(
        &mut self,
<<<<<<< HEAD
        _module_info: Arc<RwLock<ModuleInfo>>,
        _loc: WasmSpan,
=======
        module_info: Arc<RwLock<ModuleInfo>>,
>>>>>>> 73370b9d
    ) -> Result<&mut LLVMFunctionCodeGenerator<'ctx>, CodegenError> {
        // Creates a new function and returns the function-scope code generator for it.
        let (context, builder, intrinsics) = match self.functions.last_mut() {
            Some(x) => (
                x.context.take().unwrap(),
                x.builder.take().unwrap(),
                x.intrinsics.take().unwrap(),
            ),
            None => (
                self.context.take().unwrap(),
                self.builder.take().unwrap(),
                self.intrinsics.take().unwrap(),
            ),
        };

        let func_index = FuncIndex::new(self.func_import_count + self.functions.len());
        let sig_id = self.function_signatures.as_ref().unwrap()[func_index];
        let func_sig = module_info.read().unwrap().signatures[sig_id].clone();

        let function = &self.llvm_functions.borrow_mut()[&func_index];
        function.set_personality_function(*self.personality_func);

        let mut state: State<'ctx> = State::new();
        let entry_block = context.append_basic_block(*function, "entry");
        let alloca_builder = context.create_builder();
        alloca_builder.position_at_end(&entry_block);

        let return_block = context.append_basic_block(*function, "return");
        builder.position_at_end(&return_block);

        let phis: SmallVec<[PhiValue; 1]> = func_sig
            .returns()
            .iter()
            .map(|&wasmer_ty| type_to_llvm(&intrinsics, wasmer_ty))
            .map(|ty| builder.build_phi(ty, &state.var_name()))
            .collect();

        state.push_block(return_block, phis);
        builder.position_at_end(&entry_block);

        let mut locals = Vec::new();
        locals.extend(
            function
                .get_param_iter()
                .skip(1)
                .enumerate()
                .map(|(index, param)| {
                    let real_ty = func_sig.params()[index];
                    let real_ty_llvm = type_to_llvm(&intrinsics, real_ty);
                    let alloca =
                        alloca_builder.build_alloca(real_ty_llvm, &format!("local{}", index));
                    let store = builder.build_store(
                        alloca,
                        builder.build_bitcast(param, real_ty_llvm, &state.var_name()),
                    );
                    tbaa_label(
                        &self.module,
                        &intrinsics,
                        "local",
                        store,
                        Some(index as u32),
                    );
                    if index == 0 {
                        alloca_builder.position_before(
                            &alloca
                                .as_instruction()
                                .unwrap()
                                .get_next_instruction()
                                .unwrap(),
                        );
                    }
                    alloca
                }),
        );
        let num_params = locals.len();

        let local_func_index = self.functions.len();

        let code = LLVMFunctionCodeGenerator {
            state,
            context: Some(context),
            builder: Some(builder),
            alloca_builder: Some(alloca_builder),
            intrinsics: Some(intrinsics),
            llvm_functions: self.llvm_functions.clone(),
            function: *function,
            func_sig: func_sig,
            locals,
            signatures: self.signatures.clone(),
            num_params,
            ctx: None,
            unreachable_depth: 0,
            stackmaps: self.stackmaps.clone(),
            index: local_func_index,
            opcode_offset: 0,
            track_state: self.track_state,
            module: (*self.module).clone(),
        };
        self.functions.push(code);
        Ok(self.functions.last_mut().unwrap())
    }

    fn finalize(
        mut self,
        module_info: &ModuleInfo,
    ) -> Result<
        (
            LLVMBackend,
            Option<wasmer_runtime_core::codegen::DebugMetadata>,
            Box<dyn CacheGen>,
        ),
        CodegenError,
    > {
        let (context, builder, intrinsics) = match self.functions.last_mut() {
            Some(x) => (
                x.context.take().unwrap(),
                x.builder.take().unwrap(),
                x.intrinsics.take().unwrap(),
            ),
            None => (
                self.context.take().unwrap(),
                self.builder.take().unwrap(),
                self.intrinsics.take().unwrap(),
            ),
        };
        self.context = Some(context);
        self.builder = Some(builder);
        self.intrinsics = Some(intrinsics);

        generate_trampolines(
            module_info,
            &self.signatures,
            &self.module.borrow_mut(),
            self.context.as_ref().unwrap(),
            self.builder.as_ref().unwrap(),
            self.intrinsics.as_ref().unwrap(),
        )
        .map_err(|e| CodegenError {
            message: format!("trampolines generation error: {:?}", e),
        })?;

        if let Some(ref mut callbacks) = self.llvm_callbacks {
            callbacks
                .borrow_mut()
                .preopt_ir_callback(&*self.module.borrow_mut());
        }

        let pass_manager = PassManager::create(());

        #[cfg(feature = "test")]
        pass_manager.add_verifier_pass();

        pass_manager.add_type_based_alias_analysis_pass();
        pass_manager.add_ipsccp_pass();
        pass_manager.add_prune_eh_pass();
        pass_manager.add_dead_arg_elimination_pass();
        pass_manager.add_function_inlining_pass();
        pass_manager.add_lower_expect_intrinsic_pass();
        pass_manager.add_scalar_repl_aggregates_pass();
        pass_manager.add_instruction_combining_pass();
        pass_manager.add_jump_threading_pass();
        pass_manager.add_correlated_value_propagation_pass();
        pass_manager.add_cfg_simplification_pass();
        pass_manager.add_reassociate_pass();
        pass_manager.add_loop_rotate_pass();
        pass_manager.add_loop_unswitch_pass();
        pass_manager.add_ind_var_simplify_pass();
        pass_manager.add_licm_pass();
        pass_manager.add_loop_vectorize_pass();
        pass_manager.add_instruction_combining_pass();
        pass_manager.add_ipsccp_pass();
        pass_manager.add_reassociate_pass();
        pass_manager.add_cfg_simplification_pass();
        pass_manager.add_gvn_pass();
        pass_manager.add_memcpy_optimize_pass();
        pass_manager.add_dead_store_elimination_pass();
        pass_manager.add_bit_tracking_dce_pass();
        pass_manager.add_instruction_combining_pass();
        pass_manager.add_reassociate_pass();
        pass_manager.add_cfg_simplification_pass();
        pass_manager.add_slp_vectorize_pass();
        pass_manager.add_early_cse_pass();

        pass_manager.run_on(&*self.module.borrow_mut());
        if let Some(ref mut callbacks) = self.llvm_callbacks {
            callbacks
                .borrow_mut()
                .postopt_ir_callback(&*self.module.borrow_mut());
        }

        let stackmaps = self.stackmaps.borrow();

        let (backend, cache_gen) = LLVMBackend::new(
            (*self.module).clone(),
            self.intrinsics.take().unwrap(),
            &*stackmaps,
            module_info,
            &self.target_machine,
            &mut self.llvm_callbacks,
        );
        Ok((backend, None, Box::new(cache_gen)))
    }

    fn feed_compiler_config(&mut self, config: &CompilerConfig) -> Result<(), CodegenError> {
        self.track_state = config.track_state;
        if let Some(backend_compiler_config) = &config.backend_specific_config {
            if let Some(llvm_config) = backend_compiler_config.get_specific::<LLVMBackendConfig>() {
                self.llvm_callbacks = llvm_config.callbacks.clone();
            }
        }
        Ok(())
    }

    fn feed_signatures(&mut self, signatures: Map<SigIndex, FuncSig>) -> Result<(), CodegenError> {
        self.signatures = signatures
            .iter()
            .map(|(_, sig)| {
                func_sig_to_llvm(
                    self.context.as_ref().unwrap(),
                    self.intrinsics.as_ref().unwrap(),
                    sig,
                    type_to_llvm,
                )
            })
            .collect();
        Ok(())
    }

    fn feed_function_signatures(
        &mut self,
        assoc: Map<FuncIndex, SigIndex>,
    ) -> Result<(), CodegenError> {
        for (index, sig_id) in &assoc {
            if index.index() >= self.func_import_count {
                let function = self.module.borrow_mut().add_function(
                    &format!("fn{}", index.index()),
                    self.signatures[*sig_id],
                    Some(Linkage::External),
                );
                self.llvm_functions.borrow_mut().insert(index, function);
            }
        }
        self.function_signatures = Some(Arc::new(assoc));
        Ok(())
    }

    fn feed_import_function(&mut self) -> Result<(), CodegenError> {
        self.func_import_count += 1;
        Ok(())
    }

    unsafe fn from_cache(artifact: Artifact, _: Token) -> Result<ModuleInner, CacheError> {
        let (info, _, memory) = artifact.consume();
        let (backend, cache_gen) =
            LLVMBackend::from_buffer(memory).map_err(CacheError::DeserializeError)?;

        Ok(ModuleInner {
            runnable_module: Arc::new(Box::new(backend)),
            cache_gen: Box::new(cache_gen),
            info,
        })
    }
}

fn is_f32_arithmetic(bits: u32) -> bool {
    // Mask off sign bit.
    let bits = bits & 0x7FFF_FFFF;
    bits < 0x7FC0_0000
}

fn is_f64_arithmetic(bits: u64) -> bool {
    // Mask off sign bit.
    let bits = bits & 0x7FFF_FFFF_FFFF_FFFF;
    bits < 0x7FF8_0000_0000_0000
}

// Constants for the bounds of truncation operations. These are the least or
// greatest exact floats in either f32 or f64 representation
// greater-than-or-equal-to (for least) or less-than-or-equal-to (for greatest)
// the i32 or i64 or u32 or u64 min (for least) or max (for greatest), when
// rounding towards zero.

/// Least Exact Float (32 bits) greater-than-or-equal-to i32::MIN when rounding towards zero.
const LEF32_GEQ_I32_MIN: u64 = std::i32::MIN as u64;
/// Greatest Exact Float (32 bits) less-than-or-equal-to i32::MAX when rounding towards zero.
const GEF32_LEQ_I32_MAX: u64 = 2147483520; // bits as f32: 0x4eff_ffff
/// Least Exact Float (64 bits) greater-than-or-equal-to i32::MIN when rounding towards zero.
const LEF64_GEQ_I32_MIN: u64 = std::i32::MIN as u64;
/// Greatest Exact Float (64 bits) less-than-or-equal-to i32::MAX when rounding towards zero.
const GEF64_LEQ_I32_MAX: u64 = std::i32::MAX as u64;
/// Least Exact Float (32 bits) greater-than-or-equal-to u32::MIN when rounding towards zero.
const LEF32_GEQ_U32_MIN: u64 = std::u32::MIN as u64;
/// Greatest Exact Float (32 bits) less-than-or-equal-to u32::MAX when rounding towards zero.
const GEF32_LEQ_U32_MAX: u64 = 4294967040; // bits as f32: 0x4f7f_ffff
/// Least Exact Float (64 bits) greater-than-or-equal-to u32::MIN when rounding towards zero.
const LEF64_GEQ_U32_MIN: u64 = std::u32::MIN as u64;
/// Greatest Exact Float (64 bits) less-than-or-equal-to u32::MAX when rounding towards zero.
const GEF64_LEQ_U32_MAX: u64 = 4294967295; // bits as f64: 0x41ef_ffff_ffff_ffff
/// Least Exact Float (32 bits) greater-than-or-equal-to i64::MIN when rounding towards zero.
const LEF32_GEQ_I64_MIN: u64 = std::i64::MIN as u64;
/// Greatest Exact Float (32 bits) less-than-or-equal-to i64::MAX when rounding towards zero.
const GEF32_LEQ_I64_MAX: u64 = 9223371487098961920; // bits as f32: 0x5eff_ffff
/// Least Exact Float (64 bits) greater-than-or-equal-to i64::MIN when rounding towards zero.
const LEF64_GEQ_I64_MIN: u64 = std::i64::MIN as u64;
/// Greatest Exact Float (64 bits) less-than-or-equal-to i64::MAX when rounding towards zero.
const GEF64_LEQ_I64_MAX: u64 = 9223372036854774784; // bits as f64: 0x43df_ffff_ffff_ffff
/// Least Exact Float (32 bits) greater-than-or-equal-to u64::MIN when rounding towards zero.
const LEF32_GEQ_U64_MIN: u64 = std::u64::MIN;
/// Greatest Exact Float (32 bits) less-than-or-equal-to u64::MAX when rounding towards zero.
const GEF32_LEQ_U64_MAX: u64 = 18446742974197923840; // bits as f32: 0x5f7f_ffff
/// Least Exact Float (64 bits) greater-than-or-equal-to u64::MIN when rounding towards zero.
const LEF64_GEQ_U64_MIN: u64 = std::u64::MIN;
/// Greatest Exact Float (64 bits) less-than-or-equal-to u64::MAX when rounding towards zero.
const GEF64_LEQ_U64_MAX: u64 = 18446744073709549568; // bits as f64: 0x43ef_ffff_ffff_ffff<|MERGE_RESOLUTION|>--- conflicted
+++ resolved
@@ -8736,12 +8736,8 @@
 
     fn next_function(
         &mut self,
-<<<<<<< HEAD
-        _module_info: Arc<RwLock<ModuleInfo>>,
+        module_info: Arc<RwLock<ModuleInfo>>,
         _loc: WasmSpan,
-=======
-        module_info: Arc<RwLock<ModuleInfo>>,
->>>>>>> 73370b9d
     ) -> Result<&mut LLVMFunctionCodeGenerator<'ctx>, CodegenError> {
         // Creates a new function and returns the function-scope code generator for it.
         let (context, builder, intrinsics) = match self.functions.last_mut() {
