--- conflicted
+++ resolved
@@ -13,7 +13,6 @@
 #[cfg(feature = "host-fs")]
 pub mod host_fs;
 pub mod mem_fs;
-<<<<<<< HEAD
 pub mod null_file;
 pub mod passthru_fs;
 pub mod special_file;
@@ -21,6 +20,10 @@
 pub mod union_fs;
 pub mod zero_file;
 // tty_file -> see wasmer_wasi::tty_file
+#[cfg(feature = "static-fs")]
+pub mod static_fs;
+#[cfg(feature = "webc-fs")]
+pub mod webc_fs;
 
 pub use arc_file::*;
 pub use arc_fs::*;
@@ -33,12 +36,6 @@
 pub use tmp_fs::*;
 pub use union_fs::*;
 pub use zero_file::*;
-=======
-#[cfg(feature = "static-fs")]
-pub mod static_fs;
-#[cfg(feature = "webc-fs")]
-pub mod webc_fs;
->>>>>>> 16ebfd4e
 
 pub type Result<T> = std::result::Result<T, FsError>;
 
