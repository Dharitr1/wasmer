--- conflicted
+++ resolved
@@ -39,21 +39,13 @@
 
     fn run(self) -> Result<(), anyhow::Error> {
         match self {
-<<<<<<< HEAD
-            Self::Compact(cmd) => cmd.run_async(),
-            Self::Import(cmd) => cmd.run_async(),
-            Self::Export(cmd) => cmd.run_async(),
-            Self::Inspect(cmd) => cmd.run_async(),
-            Self::Filter(cmd) => cmd.run_async(),
-            #[cfg(feature = "fuse")]
-            Self::Mount(cmd) => cmd.run_async(),
-=======
             Self::Compact(cmd) => cmd.run(),
             Self::Import(cmd) => cmd.run(),
             Self::Export(cmd) => cmd.run(),
             Self::Inspect(cmd) => cmd.run(),
             Self::Filter(cmd) => cmd.run(),
->>>>>>> 5aba7075
+            #[cfg(feature = "fuse")]
+            Self::Mount(cmd) => cmd.run(),
         }
     }
 }