--- conflicted
+++ resolved
@@ -92,14 +92,7 @@
 
     /// Load a a Webassembly module, trying to use a pre-compiled version if possible.
     fn load_module<'a>(&'a self, wasm: &'a [u8]) -> BoxFuture<'a, Result<Module, anyhow::Error>> {
-<<<<<<< HEAD
-        let engine = match self.engine() {
-            Some(engine) => engine,
-            None => return Box::pin(futures::future::err(anyhow::anyhow!("No engine provided"))),
-        };
-=======
         let engine = self.engine();
->>>>>>> 6ccf29df
         let module_cache = self.module_cache();
 
         let task = async move { load_module(&engine, &module_cache, wasm).await };
@@ -111,11 +104,7 @@
     ///
     /// Non-async version of [`Self::load_module`].
     fn load_module_sync(&self, wasm: &[u8]) -> Result<Module, anyhow::Error> {
-<<<<<<< HEAD
-        self.task_manager().block_on(self.load_module(wasm))
-=======
         InlineWaker::block_on(self.load_module(wasm))
->>>>>>> 6ccf29df
     }
 }
 
