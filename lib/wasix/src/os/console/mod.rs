#![allow(unused_imports)]
#![allow(dead_code)]

pub mod cconst;

use std::{
    borrow::Cow,
    collections::HashMap,
    io::Write,
    ops::{Deref, DerefMut},
    path::{Path, PathBuf},
    sync::{atomic::AtomicBool, Arc, Mutex},
};

use derivative::*;
use linked_hash_set::LinkedHashSet;
use tokio::sync::{mpsc, RwLock};
#[allow(unused_imports, dead_code)]
use tracing::{debug, error, info, trace, warn};
use virtual_fs::{
    ArcBoxFile, ArcFile, AsyncWriteExt, CombineFile, DeviceFile, DuplexPipe, FileSystem, Pipe,
    PipeRx, PipeTx, RootFileSystemBuilder, StaticFile, VirtualFile,
};
#[cfg(feature = "sys")]
use wasmer::Engine;
use wasmer_wasix_types::{types::__WASI_STDIN_FILENO, wasi::Errno};

use super::{cconst::ConsoleConst, common::*, task::TaskJoinHandle};
use crate::{
    bin_factory::{spawn_exec, BinFactory, BinaryPackage},
    capabilities::Capabilities,
    os::task::{control_plane::WasiControlPlane, process::WasiProcess},
    runtime::{resolver::PackageSpecifier, task_manager::InlineWaker},
    Runtime, SpawnError, WasiEnv, WasiEnvBuilder, WasiRuntimeError,
};

#[derive(Derivative)]
#[derivative(Debug)]
pub struct Console {
    user_agent: Option<String>,
    boot_cmd: String,
    uses: LinkedHashSet<String>,
    is_mobile: bool,
    is_ssh: bool,
    whitelabel: bool,
    token: Option<String>,
    no_welcome: bool,
    prompt: String,
    env: HashMap<String, String>,
    runtime: Arc<dyn Runtime + Send + Sync>,
    stdin: ArcBoxFile,
    stdout: ArcBoxFile,
    stderr: ArcBoxFile,
    capabilities: Capabilities,
    ro_files: HashMap<String, Cow<'static, [u8]>>,
    memfs_memory_limiter: Option<virtual_fs::limiter::DynFsMemoryLimiter>,
}

impl Console {
    pub fn new(webc_boot_package: &str, runtime: Arc<dyn Runtime + Send + Sync + 'static>) -> Self {
        Self {
            boot_cmd: webc_boot_package.to_string(),
            uses: LinkedHashSet::new(),
            is_mobile: false,
            is_ssh: false,
            user_agent: None,
            whitelabel: false,
            token: None,
            no_welcome: false,
            env: HashMap::new(),
            runtime,
            prompt: "wasmer.sh".to_string(),
            stdin: ArcBoxFile::new(Box::new(Pipe::channel().0)),
            stdout: ArcBoxFile::new(Box::new(Pipe::channel().0)),
            stderr: ArcBoxFile::new(Box::new(Pipe::channel().0)),
            capabilities: Default::default(),
            memfs_memory_limiter: None,
            ro_files: Default::default(),
        }
    }

    pub fn with_prompt(mut self, prompt: String) -> Self {
        self.prompt = prompt;
        self
    }

    pub fn with_boot_cmd(mut self, cmd: String) -> Self {
        let prog = cmd.split_once(' ').map(|a| a.0).unwrap_or(cmd.as_str());
        self.uses.insert(prog.to_string());
        self.boot_cmd = cmd;
        self
    }

    pub fn with_uses(mut self, uses: Vec<String>) -> Self {
        self.uses = uses.into_iter().collect();
        self
    }

    pub fn with_env(mut self, env: HashMap<String, String>) -> Self {
        self.env = env;
        self
    }

    pub fn with_user_agent(mut self, user_agent: &str) -> Self {
        self.is_mobile = is_mobile(user_agent);
        self.is_ssh = is_ssh(user_agent);
        self.user_agent = Some(user_agent.to_string());
        self
    }

    pub fn with_no_welcome(mut self, no_welcome: bool) -> Self {
        self.no_welcome = no_welcome;
        self
    }

    pub fn with_token(mut self, token: String) -> Self {
        self.token = Some(token);
        self
    }

    pub fn with_capabilities(mut self, caps: Capabilities) -> Self {
        self.capabilities = caps;
        self
    }

    pub fn with_stdin(mut self, stdin: Box<dyn VirtualFile + Send + Sync + 'static>) -> Self {
        self.stdin = ArcBoxFile::new(stdin);
        self
    }

    pub fn with_stdout(mut self, stdout: Box<dyn VirtualFile + Send + Sync + 'static>) -> Self {
        self.stdout = ArcBoxFile::new(stdout);
        self
    }

    pub fn with_stderr(mut self, stderr: Box<dyn VirtualFile + Send + Sync + 'static>) -> Self {
        self.stderr = ArcBoxFile::new(stderr);
        self
    }

    pub fn with_ro_files(mut self, ro_files: HashMap<String, Cow<'static, [u8]>>) -> Self {
        self.ro_files = ro_files;
        self
    }

    pub fn with_mem_fs_memory_limiter(
        mut self,
        limiter: virtual_fs::limiter::DynFsMemoryLimiter,
    ) -> Self {
        self.memfs_memory_limiter = Some(limiter);
        self
    }

    pub fn run(&mut self) -> Result<(TaskJoinHandle, WasiProcess), SpawnError> {
        // Extract the program name from the arguments
        let empty_args: Vec<&str> = Vec::new();
        let (webc, prog, args) = match self.boot_cmd.split_once(' ') {
            Some((webc, args)) => (
                webc,
                webc.split_once('/').map(|a| a.1).unwrap_or(webc),
                args.split(' ').collect::<Vec<_>>(),
            ),
            None => (
                self.boot_cmd.as_str(),
                self.boot_cmd
                    .split_once('/')
                    .map(|a| a.1)
                    .unwrap_or(self.boot_cmd.as_str()),
                empty_args,
            ),
        };

        let webc_ident: PackageSpecifier = match webc.parse() {
            Ok(ident) => ident,
            Err(e) => {
                tracing::debug!(webc, error = &*e, "Unable to parse the WEBC identifier");
                return Err(SpawnError::BadRequest);
            }
        };

        let resolved_package = InlineWaker::block_on(BinaryPackage::from_registry(
            &webc_ident,
            self.runtime.as_ref(),
        ));

        let pkg = match resolved_package {
            Ok(pkg) => pkg,
            Err(e) => {
                let mut stderr = self.stderr.clone();
                InlineWaker::block_on(async {
                    let mut buffer = Vec::new();
                    writeln!(buffer, "Error: {e}").ok();
                    let mut source = e.source();
                    while let Some(s) = source {
                        writeln!(buffer, "  Caused by: {s}").ok();
                        source = s.source();
                    }

                    virtual_fs::AsyncWriteExt::write_all(&mut stderr, &buffer)
                        .await
                        .ok();
                });
                tracing::debug!("failed to get webc dependency - {}", webc);
                return Err(SpawnError::NotFound);
            }
        };

        let wasi_opts = webc::metadata::annotations::Wasi::new(prog);

        let root_fs = RootFileSystemBuilder::new()
            .with_tty(Box::new(CombineFile::new(
                Box::new(self.stdout.clone()),
                Box::new(self.stdin.clone()),
            )))
            .build();

        if let Some(limiter) = &self.memfs_memory_limiter {
            root_fs.set_memory_limiter(limiter.clone());
        }

        let builder = crate::runners::wasi::WasiRunner::new()
            .with_envs(self.env.clone().into_iter())
            .with_args(args)
            .with_capabilities(self.capabilities.clone())
            .with_stdin(Box::new(self.stdin.clone()))
            .with_stdout(Box::new(self.stdout.clone()))
            .with_stderr(Box::new(self.stderr.clone()))
<<<<<<< HEAD
            .prepare_webc_env(prog, &wasi_opts, &pkg, self.runtime.clone())
=======
            .prepare_webc_env(
                prog,
                &wasi_opts,
                Some(&pkg),
                self.runtime.clone(),
                Some(root_fs),
            )
>>>>>>> e3923612
            // TODO: better error conversion
            .map_err(|err| SpawnError::Other(err.into()))?;

        let env = builder.build()?;

        // Display the welcome message
        if !self.whitelabel && !self.no_welcome {
            InlineWaker::block_on(self.draw_welcome());
        }

        let wasi_process = env.process.clone();

        if let Err(err) = env.uses(self.uses.clone()) {
            let mut stderr = self.stderr.clone();
            InlineWaker::block_on(async {
                virtual_fs::AsyncWriteExt::write_all(
                    &mut stderr,
                    format!("{}\r\n", err).as_bytes(),
                )
                .await
                .ok();
            });
            tracing::debug!("failed to load used dependency - {}", err);
            return Err(SpawnError::BadRequest);
        }

        // The custom readonly files have to be added after the uses packages
        // otherwise they will be overriden by their attached file systems
        for (path, data) in self.ro_files.clone() {
            let path = PathBuf::from(path);
            env.fs_root().remove_file(&path).ok();
            let mut file = env
                .fs_root()
                .new_open_options()
                .create(true)
                .truncate(true)
                .write(true)
                .open(&path)
                .map_err(|err| SpawnError::Other(err.into()))?;
            InlineWaker::block_on(file.copy_reference(Box::new(StaticFile::new(data))))
                .map_err(|err| SpawnError::Other(err.into()))?;
        }

        // Build the config
        // Run the binary
        let store = self.runtime.new_store();
        let process = InlineWaker::block_on(spawn_exec(pkg, prog, store, env, &self.runtime))?;

        // Return the process
        Ok((process, wasi_process))
    }

    pub async fn draw_welcome(&self) {
        let welcome = match (self.is_mobile, self.is_ssh) {
            (true, _) => ConsoleConst::WELCOME_MEDIUM,
            (_, true) => ConsoleConst::WELCOME_SMALL,
            (_, _) => ConsoleConst::WELCOME_LARGE,
        };
        let mut data = welcome
            .replace("\\x1B", "\x1B")
            .replace("\\r", "\r")
            .replace("\\n", "\n");
        data.insert_str(0, ConsoleConst::TERM_NO_WRAPAROUND);

        let mut stderr = self.stderr.clone();
        virtual_fs::AsyncWriteExt::write_all(&mut stderr, data.as_str().as_bytes())
            .await
            .ok();
    }
}

#[cfg(all(test, not(target_family = "wasm")))]
mod tests {
    use virtual_fs::{AsyncSeekExt, BufferFile, Pipe};

    use super::*;

    use std::{io::Read, sync::Arc};

    use crate::{
        runtime::{package_loader::BuiltinPackageLoader, task_manager::tokio::TokioTaskManager},
        PluggableRuntime,
    };

    /// Test that [`Console`] correctly runs a command with arguments and
    /// specified env vars, and that the TTY correctly handles stdout output.
    ///
    /// Note that this test currently aborts the process unconditionally due
    /// to a misaligned pointer access in stack_checkpoint() triggering a panic
    /// in a function that isn't allowed to unwind.
    ///
    /// See [#4284](https://github.com/wasmerio/wasmer/issues/4284) for more.
    #[test]
    #[cfg_attr(not(feature = "host-reqwest"), ignore = "Requires a HTTP client")]
    #[ignore = "Unconditionally aborts (CC #4284)"]
    fn test_console_dash_tty_with_args_and_env() {
        let tokio_rt = tokio::runtime::Runtime::new().unwrap();
        let rt_handle = tokio_rt.handle().clone();
        let _guard = rt_handle.enter();

        let tm = TokioTaskManager::new(tokio_rt);
        let mut rt = PluggableRuntime::new(Arc::new(tm));
        rt.set_engine(Some(wasmer::Engine::default()))
            .set_package_loader(BuiltinPackageLoader::from_env().unwrap());

        let env: HashMap<String, String> = [("MYENV1".to_string(), "VAL1".to_string())]
            .into_iter()
            .collect();

        // Pass some arguments.
        let cmd = "sharrattj/dash -s stdin";

        let (mut stdin_tx, stdin_rx) = Pipe::channel();
        let (stdout_tx, mut stdout_rx) = Pipe::channel();

        let (mut handle, _proc) = Console::new(cmd, Arc::new(rt))
            .with_env(env)
            .with_stdin(Box::new(stdin_rx))
            .with_stdout(Box::new(stdout_tx))
            .run()
            .unwrap();

        let code = rt_handle
            .block_on(async move {
                virtual_fs::AsyncWriteExt::write_all(
                    &mut stdin_tx,
                    b"echo hello $MYENV1 > /dev/tty; exit\n",
                )
                .await?;

                stdin_tx.close();
                std::mem::drop(stdin_tx);

                let res = handle.wait_finished().await?;
                Ok::<_, anyhow::Error>(res)
            })
            .unwrap();

        assert_eq!(code.raw(), 78);

        let mut out = String::new();
        stdout_rx.read_to_string(&mut out).unwrap();

        assert_eq!(out, "hello VAL1\n");
    }

    /// Regression test to ensure merging of multiple packages works correctly.
    #[test]
    fn test_console_python_merge() {
        let tokio_rt = tokio::runtime::Runtime::new().unwrap();
        let rt_handle = tokio_rt.handle().clone();
        let _guard = rt_handle.enter();

        let tm = TokioTaskManager::new(tokio_rt);
        let mut rt = PluggableRuntime::new(Arc::new(tm));
        rt.set_engine(Some(wasmer::Engine::default()))
            .set_package_loader(BuiltinPackageLoader::from_env().unwrap());

        let cmd = "wasmer-tests/python-env-dump --help";

        let (mut handle, _proc) = Console::new(cmd, Arc::new(rt)).run().unwrap();

        let code = rt_handle
            .block_on(async move {
                let res = handle.wait_finished().await?;
                Ok::<_, anyhow::Error>(res)
            })
            .unwrap();

        assert_eq!(code.raw(), 0);
    }
}<|MERGE_RESOLUTION|>--- conflicted
+++ resolved
@@ -225,17 +225,7 @@
             .with_stdin(Box::new(self.stdin.clone()))
             .with_stdout(Box::new(self.stdout.clone()))
             .with_stderr(Box::new(self.stderr.clone()))
-<<<<<<< HEAD
-            .prepare_webc_env(prog, &wasi_opts, &pkg, self.runtime.clone())
-=======
-            .prepare_webc_env(
-                prog,
-                &wasi_opts,
-                Some(&pkg),
-                self.runtime.clone(),
-                Some(root_fs),
-            )
->>>>>>> e3923612
+            .prepare_webc_env(prog, &wasi_opts, Some(&pkg), self.runtime.clone())
             // TODO: better error conversion
             .map_err(|err| SpawnError::Other(err.into()))?;
 
