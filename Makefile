--- conflicted
+++ resolved
@@ -61,7 +61,6 @@
 # Building #
 ############
 
-<<<<<<< HEAD
 test:
 	cargo test --release $(compiler_features)
 
@@ -72,9 +71,7 @@
 	cargo check --benches --features "jit" $(compiler_features)
 
 release:
-=======
 build-wasmer:
->>>>>>> ee9da729
 	cargo build --release $(compiler_features)
 
 WAPM_VERSION = v0.5.0
